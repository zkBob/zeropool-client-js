{
  "name": "zeropool-client-js",
<<<<<<< HEAD
  "version": "0.4.0",
=======
  "version": "0.3.6",
>>>>>>> 6720fb02
  "description": "ZeroPool integration library",
  "repository": "git@github.com:zeropoolnetwork/zeropool-js.git",
  "author": "Dmitry Vdovin <voidxnull@gmail.com>",
  "license": "(Apache-2.0 OR MIT)",
  "main": "./lib/index.js",
  "types": "./lib/index.d.ts",
  "files": [
    "lib",
    "src"
  ],
  "scripts": {
    "build": "rm -rf lib/ && npx tsc && webpack --config webpack.worker.conf.js",
    "check": "tsc --noEmit"
  },
  "dependencies": {
    "comlink": "^4.3.1",
    "hdwallet-babyjub": "^0.0.1",
    "idb": "^7.0.0",
    "libzkbob-rs-wasm-web": "0.3.16",
    "regenerator-runtime": "^0.13.9",
    "web3": "^1.7.0",
    "web3-utils": "^1.7.0",
    "web3-eth-personal": "^1.7.0"
  },
  "devDependencies": {
    "ts-loader": "^9.2.6",
    "typescript": "^4.1.2",
    "webpack": "^5.64.2",
    "webpack-cli": "^4.9.1"
  }
}<|MERGE_RESOLUTION|>--- conflicted
+++ resolved
@@ -1,10 +1,6 @@
 {
   "name": "zeropool-client-js",
-<<<<<<< HEAD
   "version": "0.4.0",
-=======
-  "version": "0.3.6",
->>>>>>> 6720fb02
   "description": "ZeroPool integration library",
   "repository": "git@github.com:zeropoolnetwork/zeropool-js.git",
   "author": "Dmitry Vdovin <voidxnull@gmail.com>",

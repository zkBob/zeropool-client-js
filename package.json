{
  "name": "zeropool-client-js",
  "version": "0.3.1",
  "description": "ZeroPool integration library",
  "repository": "git@github.com:zeropoolnetwork/zeropool-js.git",
  "author": "Dmitry Vdovin <voidxnull@gmail.com>",
  "license": "(Apache-2.0 OR MIT)",
  "main": "./lib/index.js",
  "types": "./lib/index.d.ts",
  "files": [
    "lib",
    "src"
  ],
  "scripts": {
    "build": "rm -rf lib/ && npx tsc && webpack --config webpack.worker.conf.js",
    "check": "tsc --noEmit"
  },
  "dependencies": {
    "comlink": "^4.3.1",
    "hdwallet-babyjub": "^0.0.1",
    "idb": "^7.0.0",
<<<<<<< HEAD
    "libzeropool-rs-wasm-web": "file:libzeropool-rs-wasm-web",
=======
    "libzkbob-rs-wasm-web": "^0.3.9",
>>>>>>> ed3ccd5c
    "regenerator-runtime": "^0.13.9",
    "web3": "^1.7.0",
    "web3-eth-personal": "^1.7.0",
    "web3-utils": "^1.7.0"
  },
  "devDependencies": {
    "ts-loader": "^9.2.6",
    "typescript": "^4.1.2",
    "webpack": "^5.64.2",
    "webpack-cli": "^4.9.1"
  }
}<|MERGE_RESOLUTION|>--- conflicted
+++ resolved
@@ -19,15 +19,11 @@
     "comlink": "^4.3.1",
     "hdwallet-babyjub": "^0.0.1",
     "idb": "^7.0.0",
-<<<<<<< HEAD
-    "libzeropool-rs-wasm-web": "file:libzeropool-rs-wasm-web",
-=======
     "libzkbob-rs-wasm-web": "^0.3.9",
->>>>>>> ed3ccd5c
     "regenerator-runtime": "^0.13.9",
     "web3": "^1.7.0",
-    "web3-eth-personal": "^1.7.0",
-    "web3-utils": "^1.7.0"
+    "web3-utils": "^1.7.0",
+    "web3-eth-personal": "^1.7.0"
   },
   "devDependencies": {
     "ts-loader": "^9.2.6",

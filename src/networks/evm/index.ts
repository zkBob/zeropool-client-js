import Web3 from 'web3';
import { Contract } from 'web3-eth-contract'
import { TransactionConfig } from 'web3-core'
import { NetworkBackend, PreparedTransaction, L1TxState} from '..';
import { InternalError } from '../../errors';
import { accountingABI, ddContractABI, poolContractABI, tokenABI } from './evm-abi';
import bs58 from 'bs58';
import { DDBatchTxDetails, RegularTxDetails, PoolTxDetails, RegularTxType, PoolTxType, DirectDeposit, DirectDepositState, TxCalldataVersion } from '../../tx';
import { addHexPrefix, bufToHex, hexToBuf, toTwosComplementHex, truncateHexPrefix } from '../../utils';
import { CalldataInfo, parseTransactCalldata, parseDirectDepositCalldata } from './calldata';
import { recoverTypedSignature, signTypedData, SignTypedDataVersion,
        personalSign, recoverPersonalSignature } from '@metamask/eth-sig-util'
import { privateToAddress, bufferToHex, isHexPrefixed } from '@ethereumjs/util';
import { isAddress } from 'web3-utils';
import { Transaction, TransactionReceipt } from 'web3-core';
import { RpcManagerDelegate, MultiRpcManager } from '../rpcman';
import { ZkBobState } from '../../state';
import { CommittedForcedExit, FinalizedForcedExit, ForcedExitRequest } from '../../emergency';

const ZERO_ADDRESS = '0x0000000000000000000000000000000000000000';
const ZERO_ADDRESS1 = '0x0000000000000000000000000000000000000001';

export enum PoolSelector {
    Transact = "af989083",
    AppendDirectDeposit = "1dc4cb33",
<<<<<<< HEAD
    AppendDirectDepositV2 = "e6b14272",
    TransactV2 = "5fd28f8c",
  }
=======
}

export enum ZkBobContractType {
    Pool = "pool",
    DD = "direct deposit",
    Token = "token",
    Accounting = "accounting"
}
>>>>>>> bc1015b4

export class EvmNetwork extends MultiRpcManager implements NetworkBackend, RpcManagerDelegate {
    // These properties can be undefined when backend in the disabled state
    private web3?: Web3;
    private pool?: Contract;
    private dd?: Contract;
    private token?: Contract;
    private accounting?: Contract;

    // Local cache
    private tokenSellerAddresses = new Map<string, string>();   // poolContractAddress -> tokenSellerContractAddress
    private ddContractAddresses = new Map<string, string>();    // poolContractAddress -> directDepositContractAddress
    private accountingAddresses = new Map<string, string>();    // poolContractAddress -> accountingContractAddress
    private supportedMethods = new Map<string, boolean>();      // (contractAddress + methodName) => isSupported

    // ------------------------=========< Lifecycle >=========------------------------
    // | Init, enabling and disabling backend                                        |
    // -------------------------------------------------------------------------------

    constructor(rpcUrls: string[], enabled: boolean = true) {
        super(rpcUrls);
        super.delegate = this;

        if (enabled) {
            this.setEnabled(true);
        }
    }

    public isEnabled(): boolean {
        return this.web3 !== undefined &&
                this.pool !== undefined &&
                this.dd !== undefined &&
                this.token !== undefined &&
                this.accounting !== undefined;
    }

    public setEnabled(enabled: boolean) {
        if (enabled) {
            if (!this.isEnabled()) {
                this.web3 = new Web3(super.curRpcUrl());
                this.pool = new this.web3.eth.Contract(poolContractABI) as unknown as Contract;
                this.dd = new this.web3.eth.Contract(ddContractABI) as unknown as Contract;
                this.token = new this.web3.eth.Contract(tokenABI) as unknown as Contract;
                this.accounting = new this.web3.eth.Contract(accountingABI) as unknown as Contract;
            }
        } else {
            this.web3 = undefined;
            this.pool = undefined;
            this.dd = undefined;
            this.token = undefined;
            this.accounting = undefined;
        }
    }

    private activeWeb3(): Web3 {
        if (!this.web3) {
            throw new InternalError(`EvmNetwork: Cannot interact in the disabled mode`);
        }

        return this.web3;
    }

    /*private poolContract(): Contract {
        if (!this.pool) {
            throw new InternalError(`EvmNetwork: pool contract object is undefined`);
        }

        return this.pool;
    }

    private directDepositContract(): Contract {
        if (!this.dd) {
            throw new InternalError(`EvmNetwork: direct deposit contract object is undefined`);
        }

        return this.dd;
    }

    private tokenContract(): Contract {
        if (!this.token) {
            throw new InternalError(`EvmNetwork: token contract object is undefined`);
        }

        return this.token;
    }

    private accountingContract(): Contract {
        if (!this.accounting) {
            throw new InternalError(`EvmNetwork: accounting contract object is undefined`);
        }

        return this.accounting;
    }*/

    private contractByType(type: ZkBobContractType): Contract {
        let res: Contract | undefined;
        switch (type) {
            case ZkBobContractType.Pool: res = this.pool; break;
            case ZkBobContractType.DD: res = this.dd; break;
            case ZkBobContractType.Token: res = this.token; break;
            case ZkBobContractType.Accounting: res = this.accounting; break;
        }

        if (!res) {
            throw new InternalError(`EvmNetwork: ${type} contract object is undefined`);
        }

        return res;
    }

    private contractCallRetry(contractType: ZkBobContractType, address: string, method: string, args: any[] = []): Promise<any> {
        return this.commonRpcRetry(async () => {
                const contract = this.contractByType(contractType);
                contract.options.address = address;
                return await contract.methods[method](...args).call()
            },
            `[EvmNetwork] Contract call (${method}) error`
        );
    }

    private async isMethodSupportedByContract(
        contract: Contract,
        address: string,
        methodName: string,
        testParams: any[] = [],
    ): Promise<boolean> {
        const mapKey = address + methodName;
        let isSupport = this.supportedMethods.get(mapKey);
        if (isSupport === undefined) {
            try {
                contract.options.address = address;
                await contract.methods[methodName](...testParams).call()
                isSupport = true;
            } catch (err) {
                console.warn(`The contract seems doesn't support \'${methodName}\' method`);
                isSupport = false;
            }

            this.supportedMethods.set(mapKey, isSupport);
        };

        return isSupport
    }
    
    // -----------------=========< Token-Related Routiness >=========-----------------
    // | Getting balance, allowance, nonce etc                                       |
    // -------------------------------------------------------------------------------

    public async getTokenName(tokenAddress: string): Promise<string> {
        return this.contractCallRetry(ZkBobContractType.Token, tokenAddress, 'name');
    }

    public async getTokenDecimals(tokenAddress: string): Promise<number> {
        const res = await this.contractCallRetry(ZkBobContractType.Token, tokenAddress, 'decimals');
        return Number(res);
    }

    public async getDomainSeparator(tokenAddress: string): Promise<string> {
        return this.contractCallRetry(ZkBobContractType.Token, tokenAddress, 'DOMAIN_SEPARATOR');
    }
    
    public async getTokenNonce(tokenAddress: string, address: string): Promise<number> {
        const res = await this.contractCallRetry(ZkBobContractType.Token, tokenAddress, 'nonces', [address]);
        return Number(res);
    }

    public async getTokenBalance(tokenAddress: string, address: string): Promise<bigint> {    // in token base units
        const res = await this.contractCallRetry(ZkBobContractType.Token, tokenAddress, 'balanceOf', [address]);
        return BigInt(res);
    }

    public async allowance(tokenAddress: string, owner: string, spender: string): Promise<bigint> {
        const res = await this.contractCallRetry(ZkBobContractType.Token, tokenAddress, 'allowance', [owner, spender]);
        return BigInt(res);
    }

    public async permit2NonceBitmap(permit2Address: string, owner: string, wordPos: bigint): Promise<bigint> {
        const res = await this.contractCallRetry(ZkBobContractType.Token, permit2Address, 'nonceBitmap', [owner, wordPos]);
        return BigInt(res);
    }

    public async erc3009AuthState(tokenAddress: string, authorizer: string, nonce: bigint): Promise<bigint> {
        const res = await this.contractCallRetry(ZkBobContractType.Token, tokenAddress, 'authorizationState', [authorizer, `0x${nonce.toString(16)}`]);
        return BigInt(res);
    }

    public async approveTokens(
        tokenAddress: string,
        privateKey: string,
        holder: string,
        spender: string,
        amount: bigint,
        gasFactor?: number
    ): Promise<string> {
        const encodedTx = await this.contractByType(ZkBobContractType.Token).methods.approve(spender, BigInt(amount)).encodeABI();
        let txObject: TransactionConfig = {
            from: holder,
            to: tokenAddress,
            data: encodedTx,
        };

        const gas = await this.commonRpcRetry(async () => {
            return Number(await this.activeWeb3().eth.estimateGas(txObject));
        }, 'Unable to estimate gas');
        const gasPrice = await this.commonRpcRetry(async () => {
            return Number(await this.activeWeb3().eth.getGasPrice());
        }, 'Unable to get gas price');
        txObject.gas = gas;
        txObject.gasPrice = `0x${BigInt(Math.ceil(gasPrice * (gasFactor ?? 1.0))).toString(16)}`;
        txObject.nonce = await this.getNativeNonce(holder);

        const signedTx = await this.activeWeb3().eth.accounts.signTransaction(txObject, privateKey);

        const receipt = await this.commonRpcRetry(async () => {
            return this.activeWeb3().eth.sendSignedTransaction(signedTx.rawTransaction ?? '');
        }, 'Unable to send approve tx', true); // do not retry sending to avoid any side effects

        return receipt.transactionHash;
    }

    public async isSupportNonce(tokenAddress: string): Promise<boolean> {
        const tokenContract = this.contractByType(ZkBobContractType.Token);
        return this.isMethodSupportedByContract(tokenContract, tokenAddress, 'nonces', [ZERO_ADDRESS]);
    }


    // ---------------------=========< Pool Interaction >=========--------------------
    // | Getting common info: pool ID, denominator, limits etc                       |
    // -------------------------------------------------------------------------------

    public async getPoolId(poolAddress: string): Promise<number> {
        return Number(await this.contractCallRetry(ZkBobContractType.Pool, poolAddress, 'pool_id'));
    }

    public async getDenominator(poolAddress: string): Promise<bigint> {
        return BigInt(await this.contractCallRetry(ZkBobContractType.Pool, poolAddress, 'denominator'));
    }

    public async poolState(poolAddress: string, index?: bigint): Promise<{index: bigint, root: bigint}> {
        let idx: string;
        if (index === undefined) {
            idx = await this.contractCallRetry(ZkBobContractType.Pool, poolAddress, 'pool_index');
        } else {
            idx = index?.toString();
        }
        let root = BigInt(await this.contractCallRetry(ZkBobContractType.Pool, poolAddress, 'roots', [idx]));
        if (root == 0n) {
            // it's seems the RPC node got behind the actual blockchain state
            // let's try to find the best one and retry root request
            const switched = await this.switchToTheBestRPC();
            if (switched) {
                root = await this.contractCallRetry(ZkBobContractType.Pool, poolAddress, 'roots', [idx]);
            }
            if (root == 0n) {
                console.warn(`[EvmNetwork] cannot retrieve root at index ${idx} (is it exist?)`);
            }
        }

        return {index: BigInt(idx), root};
    }

    public async poolLimits(poolAddress: string, address: string | undefined): Promise<any> {
        let contract: ZkBobContractType;
        let contractAddress: string;
        if (await this.isMethodSupportedByContract(this.contractByType(ZkBobContractType.Pool), poolAddress, 'accounting')) {
            // Current contract deployments (getLimitsFor implemented in the separated ZkBobAccounting contract)
            let accountingAddress = this.accountingAddresses.get(poolAddress);
            if (!accountingAddress) {
                accountingAddress = await this.contractCallRetry(ZkBobContractType.Pool, poolAddress, 'accounting');
                if (accountingAddress) {
                    this.accountingAddresses.set(poolAddress, accountingAddress)
                } else {
                    throw new InternalError(`Cannot retrieve accounting contract address for the pool ${poolAddress}`);
                }
            }
            contract = ZkBobContractType.Accounting;
            contractAddress = accountingAddress;
        } else {
            // Fallback for the old deployments (getLimitsFor implemented in pool contract)
            contract = ZkBobContractType.Pool;
            contractAddress = poolAddress;
        }

        return await this.contractCallRetry(contract, contractAddress, 'getLimitsFor', [address ?? ZERO_ADDRESS1]);
    }

    public async isSupportForcedExit(poolAddress: string): Promise<boolean> {
        const poolContract = this.contractByType(ZkBobContractType.Pool);
        return this.isMethodSupportedByContract(poolContract, poolAddress, 'committedForcedExits', ['0']);
    }

    public async nullifierValue(poolAddress: string, nullifier: bigint): Promise<bigint> {
        const res = await this.contractCallRetry(ZkBobContractType.Pool, poolAddress, 'nullifiers', [nullifier]);
        
        return BigInt(res);
    }

    public async committedForcedExitHash(poolAddress: string, nullifier: bigint): Promise<bigint> {
        const res = await this.contractCallRetry(ZkBobContractType.Pool, poolAddress, 'committedForcedExits', [nullifier.toString()]);

        return BigInt(res);
    }

    public async createCommitForcedExitTx(poolAddress: string, forcedExit: ForcedExitRequest): Promise<PreparedTransaction> {
        const method = 'commitForcedExit(address,address,uint256,uint256,uint256,uint256,uint256[8])';
        const encodedTx = await this.contractByType(ZkBobContractType.Pool).methods[method](
            forcedExit.operator,
            forcedExit.to,
            forcedExit.amount.toString(),
            forcedExit.index,
            forcedExit.nullifier.toString(),
            forcedExit.out_commit.toString(),
            [forcedExit.tx_proof.a,
             forcedExit.tx_proof.b,
             forcedExit.tx_proof.c
            ].flat(2),
        ).encodeABI();

        return {
            to: poolAddress,
            amount: 0n,
            data: encodedTx,
        };
    }

    public async committedForcedExit(poolAddress: string, nullifier: bigint): Promise<CommittedForcedExit | undefined> {
        const pool = this.contractByType(ZkBobContractType.Pool);
        pool.options.address = poolAddress;

        const commitEventAbi = poolContractABI.find((val) => val.name == 'CommitForcedExit');
        const cancelEventAbi = poolContractABI.find((val) => val.name == 'CancelForcedExit');

        if (!commitEventAbi || !cancelEventAbi) {
            throw new InternalError('Could not find ABI items for forced exit events');
        }

        const commitSignature = this.activeWeb3().eth.abi.encodeEventSignature(commitEventAbi);
        const cancelSignature = this.activeWeb3().eth.abi.encodeEventSignature(cancelEventAbi);

        const associatedEvents = await this.activeWeb3().eth.getPastLogs({
            address: poolAddress,
            topics: [
                [commitSignature, cancelSignature],
                addHexPrefix(nullifier.toString(16).padStart(64, '0')),
            ],
            fromBlock: 0,
            toBlock: 'latest'
        });

        let result: CommittedForcedExit | undefined;
        associatedEvents
            .sort((e1, e2) => e1.blockNumber - e2.blockNumber)
            .forEach((e) => {
                switch (e.topics[0]) {
                    case commitSignature:
                        const decoded = this.activeWeb3().eth.abi.decodeLog(commitEventAbi.inputs ?? [], e.data, e.topics.slice(1))
                        result = {
                            nullifier: BigInt(decoded.nullifier),
                            operator: decoded.operator,
                            to: decoded.to,
                            amount: BigInt(decoded.amount),
                            exitStart: Number(decoded.exitStart),
                            exitEnd: Number(decoded.exitEnd),
                            txHash: e.transactionHash,
                        };
                        break;

                    case cancelSignature:
                        result = undefined;
                        break;
                }
            })

        return result;
    }

    public async executedForcedExit(poolAddress: string, nullifier: bigint): Promise<FinalizedForcedExit | undefined> {
        const pool = this.contractByType(ZkBobContractType.Pool);
        pool.options.address = poolAddress;

        const executeEventAbi = poolContractABI.find((val) => val.name == 'ForcedExit');

        if (!executeEventAbi) {
            throw new InternalError('Could not find ABI items for forced exit event');
        }

        const executeSignature = this.activeWeb3().eth.abi.encodeEventSignature(executeEventAbi);

        const associatedEvents = await this.activeWeb3().eth.getPastLogs({
            address: poolAddress,
            topics: [
                [executeSignature],
                null,
                addHexPrefix(nullifier.toString(16).padStart(64, '0')),
            ],
            fromBlock: 0,
            toBlock: 'latest'
        });

        if (associatedEvents.length > 0) {
            const decoded = this.activeWeb3().eth.abi.decodeLog(executeEventAbi.inputs ?? [], associatedEvents[0].data, associatedEvents[0].topics.slice(1))
            return {
                nullifier: BigInt(decoded.nullifier),
                to: decoded.to,
                amount: BigInt(decoded.amount),
                cancelled: false,
                txHash: associatedEvents[0].transactionHash,
            };
        }

        return undefined;
    }

    public async createExecuteForcedExitTx(poolAddress: string, forcedExit: CommittedForcedExit): Promise<PreparedTransaction> {
        const method = 'executeForcedExit(uint256,address,address,uint256,uint256,uint256,bool)';
        const encodedTx = await this.contractByType(ZkBobContractType.Pool).methods[method](
            forcedExit.nullifier.toString(),
            forcedExit.operator,
            forcedExit.to,
            forcedExit.amount.toString(),
            forcedExit.exitStart,
            forcedExit.exitEnd,
            0
        ).encodeABI();

        return {
            to: poolAddress,
            amount: 0n,
            data: encodedTx,
        };
    }

    public async createCancelForcedExitTx(poolAddress: string, forcedExit: CommittedForcedExit): Promise<PreparedTransaction> {
        const method = 'executeForcedExit(uint256,address,address,uint256,uint256,uint256,bool)';
        const encodedTx = await this.contractByType(ZkBobContractType.Pool).methods[method](
            forcedExit.nullifier.toString(),
            forcedExit.operator,
            forcedExit.to,
            forcedExit.amount.toString(),
            forcedExit.exitStart,
            forcedExit.exitEnd,
            1
        ).encodeABI();

        return {
            to: poolAddress,
            amount: 0n,
            data: encodedTx,
        };
    }

    public async getTokenSellerContract(poolAddress: string): Promise<string> {
        let tokenSellerAddr = this.tokenSellerAddresses.get(poolAddress);
        if (!tokenSellerAddr) {
            tokenSellerAddr = await this.contractCallRetry(ZkBobContractType.Pool, poolAddress, 'tokenSeller');
            if (tokenSellerAddr) {
                this.tokenSellerAddresses.set(poolAddress, tokenSellerAddr);
            } else {
                throw new InternalError(`Cannot fetch token seller contract address`);
            }
        }

        return tokenSellerAddr;
    }


    // ---------------------=========< Direct Deposits >=========---------------------
    // | Sending DD and fetching info                                                |
    // -------------------------------------------------------------------------------

    public async getDirectDepositQueueContract(poolAddress: string): Promise<string> {
        let ddContractAddr = this.ddContractAddresses.get(poolAddress);
        if (!ddContractAddr) {
            ddContractAddr = await this.contractCallRetry(ZkBobContractType.Pool, poolAddress, 'direct_deposit_queue');
            if (ddContractAddr) {
                this.ddContractAddresses.set(poolAddress, ddContractAddr);
            } else {
                throw new InternalError(`Cannot fetch DD contract address`);
            }
        }

        return ddContractAddr;
    }

    public async getDirectDepositFee(ddQueueAddress: string): Promise<bigint> {
        const fee = await this.contractCallRetry(ZkBobContractType.DD, ddQueueAddress, 'directDepositFee');
        return BigInt(fee);
    }

    public async createDirectDepositTx(
        ddQueueAddress: string,
        amount: bigint,
        zkAddress: string,
        fallbackAddress: string,
    ): Promise<PreparedTransaction> {
        const zkAddrBytes = `0x${Buffer.from(bs58.decode(zkAddress.substring(zkAddress.indexOf(':') + 1))).toString('hex')}`;
        const encodedTx = await this.contractByType(ZkBobContractType.DD).methods["directDeposit(address,uint256,bytes)"](fallbackAddress, amount, zkAddrBytes).encodeABI();

        return {
            to: ddQueueAddress,
            amount: 0n,
            data: encodedTx,
        };
    }

    public async createNativeDirectDepositTx(
        ddQueueAddress: string,
        nativeAmount: bigint,
        zkAddress: string,
        fallbackAddress: string,
    ): Promise<PreparedTransaction> {
        const zkAddrBytes = `0x${Buffer.from(bs58.decode(zkAddress.substring(zkAddress.indexOf(':') + 1))).toString('hex')}`;
        const encodedTx = await this.contractByType(ZkBobContractType.DD).methods["directNativeDeposit(address,bytes)"](fallbackAddress, zkAddrBytes).encodeABI();

        return {
            to: ddQueueAddress,
            amount: nativeAmount,
            data: encodedTx,
        };
    }

    public async getDirectDeposit(ddQueueAddress: string, idx: number, state: ZkBobState): Promise<DirectDeposit | undefined> {
        const ddInfo = await this.contractCallRetry(ZkBobContractType.DD, ddQueueAddress, 'getDirectDeposit', [idx]);
        const ddStatusCode = Number(ddInfo.status);
        if (ddStatusCode != 0) {
            return {
                id: BigInt(idx),            // DD queue unique identifier
                state: (ddStatusCode - 1) as DirectDepositState,
                amount: BigInt(ddInfo.deposit),        // in pool resolution
                destination: await state.assembleAddress(ddInfo.diversifier, ddInfo.pk),   // zk-addresss
                fee: BigInt(ddInfo.fee),           // relayer fee
                fallback: ddInfo.fallbackReceiver,      // 0x-address to refund DD
                sender: '',        // 0x-address of sender [to the queue]
                queueTimestamp: Number(ddInfo.timestamp), // when it was created
                queueTxHash: '',   // transaction hash to the queue
                //timestamp?: number;    // when it was sent to the pool
                //txHash?: string;       // transaction hash to the pool
                //payment?: DDPaymentInfo;
            };
        } 
        
        return undefined;
    }

    public async getDirectDepositNonce(ddQueueAddress: string): Promise<number> {
        const res = await this.contractCallRetry(ZkBobContractType.DD, ddQueueAddress, 'directDepositNonce');

        return Number(res);
    }


    // ------------------------=========< Signatures >=========-----------------------
    // | Signing and recovery [ECDSA]                                                |
    // -------------------------------------------------------------------------------

    public async sign(data: any, privKey: string): Promise<string> {
        let keyBuf = Buffer.from(hexToBuf(privKey));
        const signature = personalSign({
            privateKey: keyBuf,
            data: data,
        }); // canonical signature (65 bytes long, LSByte: 1b or 1c)
        keyBuf.fill(0);

        // EVM deployments use compact signatures
        return this.toCompactSignature(signature);
    }

    public async signTypedData(typedData: any, privKey: string): Promise<string> {
        let keyBuf = Buffer.from(hexToBuf(privKey));
        const signature = signTypedData({
            privateKey: keyBuf,
            data: typedData,
            version: SignTypedDataVersion.V4
        }); // canonical signature (65 bytes long, LSByte: 1b or 1c)
        keyBuf.fill(0);

        // EVM deployments use compact signatures
        return this.toCompactSignature(signature);
    }

    public async recoverSigner(data: any, signature: string): Promise<string> {
        const address = await recoverPersonalSignature({
            data: data,
            signature: this.toCanonicalSignature(signature)
        });

        return addHexPrefix(address);
    }

    public async recoverSignerTypedData(typedData: any, signature: string): Promise<string> {
        const address = await recoverTypedSignature({
            data: typedData,
            signature: this.toCanonicalSignature(signature),
            version: SignTypedDataVersion.V4
        });

        return addHexPrefix(address);
    }

    public toCompactSignature(signature: string): string {
        signature = truncateHexPrefix(signature);
      
        if (signature.length == 130) {
          // it seems it's an extended signature, let's compact it!
          const v = signature.slice(128).toLowerCase();
          if (v == '1c' || v == '01') {
            return `0x${signature.slice(0, 64)}${(parseInt(signature[64], 16) | 8).toString(16)}${signature.slice(65, 128)}`;
          } else if (v != '1b' && v != '00') {
            throw new InternalError('Invalid signature: v should be 27(0) or 28(1)');
          }
      
          return '0x' + signature.slice(0, 128);
        } else if (signature.length != 128) {
          throw new InternalError('Invalid signature: it should consist of 64 or 65 bytes (128\\130 chars)');
        }
      
        // it seems the signature already compact
        return '0x' + signature;
    }
    
    public toCanonicalSignature(signature: string): string {
        let sig = truncateHexPrefix(signature);
        
        if ((sig.length % 2) == 0) {
            if (sig.length == 128) {
            return `0x` + sig;
            } else if (sig.length == 130) {
            let v = '1b';
            if (parseInt(sig[64], 16) > 7) {
                v = '1c';
                sig = sig.slice(0, 64) + `${(parseInt(sig[64], 16) & 7).toString(16)}` + sig.slice(65);
            }
                return `0x` + sig + v;
            } else {
                throw new InternalError(`Incorrect signature length (${sig.length}), expected 64 or 65 bytes (128 or 130 chars)`);
            }
        } else {
            throw new InternalError(`Incorrect signature length (${sig.length}), expected an even number`);
        }
    }


    // ----------------------=========< Miscellaneous >=========----------------------
    // | Getting tx revert reason, chain ID, signature format, etc...                |
    // -------------------------------------------------------------------------------

    public validateAddress(address: string): boolean {
        // Validate a given address:
        //  - it should starts with '0x' prefix
        //  - it should be 20-byte length
        //  - if it contains checksum (EIP-55) it should be valid
        //  - zero addresses are prohibited to withdraw
        return isHexPrefixed(address) && isAddress(address) && address.toLowerCase() != ZERO_ADDRESS;
    }

    public addressFromPrivateKey(privKeyBytes: Uint8Array): string {
        const buf = Buffer.from(privKeyBytes);
        const address = bufferToHex(privateToAddress(buf));
        buf.fill(0);

        return address;
    }

    public addressToBytes(address: string): Uint8Array {
        return hexToBuf(address, 20);
    }

    public bytesToAddress(bytes: Uint8Array): string {
        return addHexPrefix(bufToHex(bytes));
    }

    public isEqualAddresses(addr1: string, addr2: string): boolean {
        return truncateHexPrefix(addr1).toLocaleLowerCase() == truncateHexPrefix(addr2).toLocaleLowerCase();
    }

    public txHashFromHexString(hexString: string): string {
        return addHexPrefix(hexString);
    }

    private async getTransaction(txHash: string): Promise<Transaction> {
        return this.commonRpcRetry(() => {
            return this.activeWeb3().eth.getTransaction(txHash);
        }, 'Cannot get tx');
    }

    private async getTransactionReceipt(txHash: string): Promise<TransactionReceipt> {
        return this.commonRpcRetry(() => {
            return this.activeWeb3().eth.getTransactionReceipt(txHash);
        }, 'Cannot get tx receipt');
    }

    public async getTxRevertReason(txHash: string): Promise<string | null> {
        const txReceipt = await this.getTransactionReceipt(txHash);
        if (txReceipt && txReceipt.status !== undefined) {
            if (txReceipt.status == false) {
                const txData = await this.getTransaction(txHash);                
                let reason = 'unknown reason';
                try {
                    await this.activeWeb3().eth.call(txData as TransactionConfig, txData.blockNumber as number);
                } catch(err) {
                    reason = err.message;
                }
                console.log(`getTxRevertReason: revert reason for ${txHash}: ${reason}`)

                return reason;
            } else {
                console.warn(`getTxRevertReason: ${txHash} was not reverted`);
            }
        } else {
            console.warn(`getTxRevertReason: ${txHash} was not mined yet`);
        }

        return null;
    }

    public async getChainId(): Promise<number> {
        return this.commonRpcRetry(async () => {
            return this.activeWeb3().eth.getChainId();
        }, 'Cannot get chain ID');
    }

    public async getNativeBalance(address: string): Promise<bigint> {
        return this.commonRpcRetry(async () => {
            return BigInt(await this.activeWeb3().eth.getBalance(address));
        }, 'Cannot get native balance');
    }

    public async getNativeNonce(address: string): Promise<number> {
        return this.commonRpcRetry(async () => {
            return Number(await this.activeWeb3().eth.getTransactionCount(address))
        }, 'Cannot get native nonce');
    }

    public async getTxDetails(index: number, poolTxHash: string, state: ZkBobState): Promise<PoolTxDetails | null> {
        try {
            const transactionObj = await this.getTransaction(poolTxHash);
            if (transactionObj && transactionObj.blockNumber && transactionObj.input) {
                const txData = truncateHexPrefix(transactionObj.input);
                const block = await this.activeWeb3().eth.getBlock(transactionObj.blockNumber).catch(() => null);
                if (block && block.timestamp) {
                    let timestamp: number = 0;
                    if (typeof block.timestamp === "number" ) {
                        timestamp = block.timestamp;
                    } else if (typeof block.timestamp === "string" ) {
                        timestamp = Number(block.timestamp);
                    }

                    let isMined = false;
                    const txReceipt = await this.getTransactionReceipt(poolTxHash);                    
                    if (txReceipt && txReceipt.status !== undefined && txReceipt.status == true) {
                        isMined = true;
                    }

                    const txSelector = txData.slice(0, 8).toLowerCase();
                    if (txSelector == PoolSelector.Transact || txSelector == PoolSelector.TransactV2) {
                        const txInfo = await parseTransactCalldata(txData, this);
                        txInfo.txHash = poolTxHash;
                        txInfo.isMined = isMined;
                        txInfo.timestamp = timestamp;
                        
                        return {
                            poolTxType: PoolTxType.Regular,
                            details: txInfo,
                            index,
                        };
                    } else if (txSelector == PoolSelector.AppendDirectDeposit || txSelector == PoolSelector.AppendDirectDepositV2) {
                        const ddQueue = await this.getDirectDepositQueueContract(transactionObj.to!)
                        const txInfo = await parseDirectDepositCalldata(txData, ddQueue, this, state);
                        txInfo.txHash = poolTxHash;
                        txInfo.isMined = isMined;
                        txInfo.timestamp = timestamp;

                        txInfo.deposits.forEach((aDeposit) => {
                            aDeposit.txHash = poolTxHash;
                            aDeposit.timestamp = timestamp;
                        })

                        return {
                            poolTxType: PoolTxType.DirectDepositBatch,
                            details: txInfo,
                            index,
                        };
                    } else {
                        throw new InternalError(`[EvmNetwork]: Cannot decode calldata for tx ${poolTxHash} (incorrect selector ${txSelector})`);
                    }
                } else {
                    console.warn(`[EvmNetwork]: cannot get block (${transactionObj.blockNumber}) to retrieve timestamp`);      
                }
            } else {
              console.warn(`[EvmNetwork]: cannot get native tx ${poolTxHash} (tx still not mined?)`);
            }
        } catch (err) {
            console.warn(`[EvmNetwork]: cannot get native tx ${poolTxHash} (${err.message})`);
        }
          
        return null;
    }

    public calldataBaseLength(ver: TxCalldataVersion): number {
        return CalldataInfo.baseLength(ver);
    }

    public estimateCalldataLength(ver: TxCalldataVersion, txType: RegularTxType, notesCnt: number, extraDataLen: number = 0): number {
        return CalldataInfo.estimateEvmCalldataLength(ver, txType, notesCnt, extraDataLen)
    }

    public async getTransactionState(txHash: string): Promise<L1TxState> {
        try {
            const [tx, receipt] = await Promise.all([
                this.activeWeb3().eth.getTransaction(txHash),
                this.activeWeb3().eth.getTransactionReceipt(txHash),
            ]);

            if (receipt) {
                if (receipt.status == true) {
                    return L1TxState.MinedSuccess;
                } else {
                    return L1TxState.MinedFailed;
                }
            }

            if (tx) {
                return L1TxState.Pending;
            }
        } catch(err) {
            console.warn(`[EvmNetwork] error on checking tx ${txHash}: ${err.message}`);
        }

        return L1TxState.NotFound;
    }

    public async abiDecodeParameters(abi: any, encodedParams: string): Promise<any> {
        return this.activeWeb3().eth.abi.decodeParameters(abi.inputs, encodedParams);
    }

    // ----------------------=========< Syncing >=========----------------------
    // | Getting block number, waiting for a block...                          |
    // -------------------------------------------------------------------------

    public async getBlockNumber(): Promise<number> {
        return this.commonRpcRetry(() => {
            return this.activeWeb3().eth.getBlockNumber();
        }, '[EvmNetwork]: Cannot get block number');
    }

    public async getBlockNumberFrom(rpcurl: string): Promise<number> {
        const tmpWeb3 = new Web3(rpcurl);
        return this.commonRpcRetry(() => {
            return tmpWeb3.eth.getBlockNumber();
        }, `[EvmNetwork]: Cannot get block number from ${rpcurl}`, true);
    }

    public async waitForBlock(blockNumber: number, timeoutSec?: number): Promise<boolean> {
        const startTime = Date.now();
        const SWITCH_RPC_DELAY = 30; // force switch RPC node after that time interval (in seconds)
        let curBlock: number;
        let waitMsgLogged = false;
        do {
            curBlock = await this.getBlockNumber().catch(() => 0);

            if (curBlock < blockNumber) {
                if (!waitMsgLogged) {
                    console.warn(`[EvmNetwork]: waiting for a block ${blockNumber} (current ${curBlock})...`);
                    waitMsgLogged = true;
                }

                if (Date.now() > startTime + SWITCH_RPC_DELAY * 1000) {
                    if (await this.switchToTheBestRPC()) {
                        console.warn(`[EvmNetwork]: RPC was auto switched because the block ${blockNumber} was not reached yet`);
                    }
                } else {
                    await new Promise(resolve => setTimeout(resolve, 1000));
                }
            }

            if (Date.now() > startTime + (timeoutSec ?? Number.MAX_SAFE_INTEGER) * 1000) {
                console.warn(`[EvmNetwork]: timeout reached while waiting for a block ${blockNumber} (current block ${curBlock})`)
                return false;
            }
        } while(curBlock < blockNumber);

        if (waitMsgLogged) {
            console.log(`[EvmNetwork]: internal provider was synced with block ${blockNumber}`);
        }

        return true;
    }
}<|MERGE_RESOLUTION|>--- conflicted
+++ resolved
@@ -23,11 +23,8 @@
 export enum PoolSelector {
     Transact = "af989083",
     AppendDirectDeposit = "1dc4cb33",
-<<<<<<< HEAD
     AppendDirectDepositV2 = "e6b14272",
     TransactV2 = "5fd28f8c",
-  }
-=======
 }
 
 export enum ZkBobContractType {
@@ -36,7 +33,6 @@
     Token = "token",
     Accounting = "accounting"
 }
->>>>>>> bc1015b4
 
 export class EvmNetwork extends MultiRpcManager implements NetworkBackend, RpcManagerDelegate {
     // These properties can be undefined when backend in the disabled state

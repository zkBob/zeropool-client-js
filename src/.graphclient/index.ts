// @ts-nocheck
import { GraphQLResolveInfo, SelectionSetNode, FieldNode, GraphQLScalarType, GraphQLScalarTypeConfig } from 'graphql';
import { TypedDocumentNode as DocumentNode } from '@graphql-typed-document-node/core';
import { gql } from '@graphql-mesh/utils';

import type { GetMeshOptions } from '@graphql-mesh/runtime';
import type { YamlConfig } from '@graphql-mesh/types';
import { PubSub } from '@graphql-mesh/utils';
import { DefaultLogger } from '@graphql-mesh/utils';
import MeshCache from "@graphql-mesh/cache-localforage";
import { fetch as fetchFn } from '@whatwg-node/fetch';

import { MeshResolvedSource } from '@graphql-mesh/runtime';
import { MeshTransform, MeshPlugin } from '@graphql-mesh/types';
import GraphqlHandler from "@graphql-mesh/graphql"
import { parse } from 'graphql';
import BareMerger from "@graphql-mesh/merger-bare";
import { printWithCache } from '@graphql-mesh/utils';
import { createMeshHTTPHandler, MeshHTTPHandler } from '@graphql-mesh/http';
import { getMesh, ExecuteMeshFn, SubscribeMeshFn, MeshContext as BaseMeshContext, MeshInstance } from '@graphql-mesh/runtime';
import { MeshStore, FsStoreStorageAdapter } from '@graphql-mesh/store';
import { path as pathModule } from '@graphql-mesh/cross-helpers';
import { ImportFn } from '@graphql-mesh/types';
import type { ZkbobUsdcPolygonTypes } from './sources/zkbob-usdc-polygon/types';
import * as importedModule$0 from "./sources/zkbob-usdc-polygon/introspectionSchema";
export type Maybe<T> = T | null;
export type InputMaybe<T> = Maybe<T>;
export type Exact<T extends { [key: string]: unknown }> = { [K in keyof T]: T[K] };
export type MakeOptional<T, K extends keyof T> = Omit<T, K> & { [SubKey in K]?: Maybe<T[SubKey]> };
export type MakeMaybe<T, K extends keyof T> = Omit<T, K> & { [SubKey in K]: Maybe<T[SubKey]> };
export type RequireFields<T, K extends keyof T> = Omit<T, K> & { [P in K]-?: NonNullable<T[P]> };



/** All built-in and custom scalars, mapped to their actual values */
export type Scalars = {
  ID: string;
  String: string;
  Boolean: boolean;
  Int: number;
  Float: number;
  BigDecimal: any;
  BigInt: any;
  Bytes: any;
  Int8: any;
};

export type Query = {
  directDeposit?: Maybe<DirectDeposit>;
  directDeposits: Array<DirectDeposit>;
  payment?: Maybe<Payment>;
  payments: Array<Payment>;
  zkCommon?: Maybe<ZkCommon>;
  zkCommons: Array<ZkCommon>;
  depositOperation?: Maybe<DepositOperation>;
  depositOperations: Array<DepositOperation>;
  transferOperation?: Maybe<TransferOperation>;
  transferOperations: Array<TransferOperation>;
  withdrawalOperation?: Maybe<WithdrawalOperation>;
  withdrawalOperations: Array<WithdrawalOperation>;
  permittableDepositOperation?: Maybe<PermittableDepositOperation>;
  permittableDepositOperations: Array<PermittableDepositOperation>;
  ddbatchOperation?: Maybe<DDBatchOperation>;
  ddbatchOperations: Array<DDBatchOperation>;
  poolTx?: Maybe<PoolTx>;
  poolTxes: Array<PoolTx>;
  lastSyncBlock?: Maybe<LastSyncBlock>;
  lastSyncBlocks: Array<LastSyncBlock>;
  operation?: Maybe<Operation>;
  operations: Array<Operation>;
  /** Access to subgraph metadata */
  _meta?: Maybe<_Meta_>;
};


export type QuerydirectDepositArgs = {
  id: Scalars['ID'];
  block?: InputMaybe<Block_height>;
  subgraphError?: _SubgraphErrorPolicy_;
};


export type QuerydirectDepositsArgs = {
  skip?: InputMaybe<Scalars['Int']>;
  first?: InputMaybe<Scalars['Int']>;
  orderBy?: InputMaybe<DirectDeposit_orderBy>;
  orderDirection?: InputMaybe<OrderDirection>;
  where?: InputMaybe<DirectDeposit_filter>;
  block?: InputMaybe<Block_height>;
  subgraphError?: _SubgraphErrorPolicy_;
};


export type QuerypaymentArgs = {
  id: Scalars['ID'];
  block?: InputMaybe<Block_height>;
  subgraphError?: _SubgraphErrorPolicy_;
};


export type QuerypaymentsArgs = {
  skip?: InputMaybe<Scalars['Int']>;
  first?: InputMaybe<Scalars['Int']>;
  orderBy?: InputMaybe<Payment_orderBy>;
  orderDirection?: InputMaybe<OrderDirection>;
  where?: InputMaybe<Payment_filter>;
  block?: InputMaybe<Block_height>;
  subgraphError?: _SubgraphErrorPolicy_;
};


export type QueryzkCommonArgs = {
  id: Scalars['ID'];
  block?: InputMaybe<Block_height>;
  subgraphError?: _SubgraphErrorPolicy_;
};


export type QueryzkCommonsArgs = {
  skip?: InputMaybe<Scalars['Int']>;
  first?: InputMaybe<Scalars['Int']>;
  orderBy?: InputMaybe<ZkCommon_orderBy>;
  orderDirection?: InputMaybe<OrderDirection>;
  where?: InputMaybe<ZkCommon_filter>;
  block?: InputMaybe<Block_height>;
  subgraphError?: _SubgraphErrorPolicy_;
};


export type QuerydepositOperationArgs = {
  id: Scalars['ID'];
  block?: InputMaybe<Block_height>;
  subgraphError?: _SubgraphErrorPolicy_;
};


export type QuerydepositOperationsArgs = {
  skip?: InputMaybe<Scalars['Int']>;
  first?: InputMaybe<Scalars['Int']>;
  orderBy?: InputMaybe<DepositOperation_orderBy>;
  orderDirection?: InputMaybe<OrderDirection>;
  where?: InputMaybe<DepositOperation_filter>;
  block?: InputMaybe<Block_height>;
  subgraphError?: _SubgraphErrorPolicy_;
};


export type QuerytransferOperationArgs = {
  id: Scalars['ID'];
  block?: InputMaybe<Block_height>;
  subgraphError?: _SubgraphErrorPolicy_;
};


export type QuerytransferOperationsArgs = {
  skip?: InputMaybe<Scalars['Int']>;
  first?: InputMaybe<Scalars['Int']>;
  orderBy?: InputMaybe<TransferOperation_orderBy>;
  orderDirection?: InputMaybe<OrderDirection>;
  where?: InputMaybe<TransferOperation_filter>;
  block?: InputMaybe<Block_height>;
  subgraphError?: _SubgraphErrorPolicy_;
};


export type QuerywithdrawalOperationArgs = {
  id: Scalars['ID'];
  block?: InputMaybe<Block_height>;
  subgraphError?: _SubgraphErrorPolicy_;
};


export type QuerywithdrawalOperationsArgs = {
  skip?: InputMaybe<Scalars['Int']>;
  first?: InputMaybe<Scalars['Int']>;
  orderBy?: InputMaybe<WithdrawalOperation_orderBy>;
  orderDirection?: InputMaybe<OrderDirection>;
  where?: InputMaybe<WithdrawalOperation_filter>;
  block?: InputMaybe<Block_height>;
  subgraphError?: _SubgraphErrorPolicy_;
};


export type QuerypermittableDepositOperationArgs = {
  id: Scalars['ID'];
  block?: InputMaybe<Block_height>;
  subgraphError?: _SubgraphErrorPolicy_;
};


export type QuerypermittableDepositOperationsArgs = {
  skip?: InputMaybe<Scalars['Int']>;
  first?: InputMaybe<Scalars['Int']>;
  orderBy?: InputMaybe<PermittableDepositOperation_orderBy>;
  orderDirection?: InputMaybe<OrderDirection>;
  where?: InputMaybe<PermittableDepositOperation_filter>;
  block?: InputMaybe<Block_height>;
  subgraphError?: _SubgraphErrorPolicy_;
};


export type QueryddbatchOperationArgs = {
  id: Scalars['ID'];
  block?: InputMaybe<Block_height>;
  subgraphError?: _SubgraphErrorPolicy_;
};


export type QueryddbatchOperationsArgs = {
  skip?: InputMaybe<Scalars['Int']>;
  first?: InputMaybe<Scalars['Int']>;
  orderBy?: InputMaybe<DDBatchOperation_orderBy>;
  orderDirection?: InputMaybe<OrderDirection>;
  where?: InputMaybe<DDBatchOperation_filter>;
  block?: InputMaybe<Block_height>;
  subgraphError?: _SubgraphErrorPolicy_;
};


export type QuerypoolTxArgs = {
  id: Scalars['ID'];
  block?: InputMaybe<Block_height>;
  subgraphError?: _SubgraphErrorPolicy_;
};


export type QuerypoolTxesArgs = {
  skip?: InputMaybe<Scalars['Int']>;
  first?: InputMaybe<Scalars['Int']>;
  orderBy?: InputMaybe<PoolTx_orderBy>;
  orderDirection?: InputMaybe<OrderDirection>;
  where?: InputMaybe<PoolTx_filter>;
  block?: InputMaybe<Block_height>;
  subgraphError?: _SubgraphErrorPolicy_;
};


export type QuerylastSyncBlockArgs = {
  id: Scalars['ID'];
  block?: InputMaybe<Block_height>;
  subgraphError?: _SubgraphErrorPolicy_;
};


export type QuerylastSyncBlocksArgs = {
  skip?: InputMaybe<Scalars['Int']>;
  first?: InputMaybe<Scalars['Int']>;
  orderBy?: InputMaybe<LastSyncBlock_orderBy>;
  orderDirection?: InputMaybe<OrderDirection>;
  where?: InputMaybe<LastSyncBlock_filter>;
  block?: InputMaybe<Block_height>;
  subgraphError?: _SubgraphErrorPolicy_;
};


export type QueryoperationArgs = {
  id: Scalars['ID'];
  block?: InputMaybe<Block_height>;
  subgraphError?: _SubgraphErrorPolicy_;
};


export type QueryoperationsArgs = {
  skip?: InputMaybe<Scalars['Int']>;
  first?: InputMaybe<Scalars['Int']>;
  orderBy?: InputMaybe<Operation_orderBy>;
  orderDirection?: InputMaybe<OrderDirection>;
  where?: InputMaybe<Operation_filter>;
  block?: InputMaybe<Block_height>;
  subgraphError?: _SubgraphErrorPolicy_;
};


export type Query_metaArgs = {
  block?: InputMaybe<Block_height>;
};

export type Subscription = {
  directDeposit?: Maybe<DirectDeposit>;
  directDeposits: Array<DirectDeposit>;
  payment?: Maybe<Payment>;
  payments: Array<Payment>;
  zkCommon?: Maybe<ZkCommon>;
  zkCommons: Array<ZkCommon>;
  depositOperation?: Maybe<DepositOperation>;
  depositOperations: Array<DepositOperation>;
  transferOperation?: Maybe<TransferOperation>;
  transferOperations: Array<TransferOperation>;
  withdrawalOperation?: Maybe<WithdrawalOperation>;
  withdrawalOperations: Array<WithdrawalOperation>;
  permittableDepositOperation?: Maybe<PermittableDepositOperation>;
  permittableDepositOperations: Array<PermittableDepositOperation>;
  ddbatchOperation?: Maybe<DDBatchOperation>;
  ddbatchOperations: Array<DDBatchOperation>;
  poolTx?: Maybe<PoolTx>;
  poolTxes: Array<PoolTx>;
  lastSyncBlock?: Maybe<LastSyncBlock>;
  lastSyncBlocks: Array<LastSyncBlock>;
  operation?: Maybe<Operation>;
  operations: Array<Operation>;
  /** Access to subgraph metadata */
  _meta?: Maybe<_Meta_>;
};


export type SubscriptiondirectDepositArgs = {
  id: Scalars['ID'];
  block?: InputMaybe<Block_height>;
  subgraphError?: _SubgraphErrorPolicy_;
};


export type SubscriptiondirectDepositsArgs = {
  skip?: InputMaybe<Scalars['Int']>;
  first?: InputMaybe<Scalars['Int']>;
  orderBy?: InputMaybe<DirectDeposit_orderBy>;
  orderDirection?: InputMaybe<OrderDirection>;
  where?: InputMaybe<DirectDeposit_filter>;
  block?: InputMaybe<Block_height>;
  subgraphError?: _SubgraphErrorPolicy_;
};


export type SubscriptionpaymentArgs = {
  id: Scalars['ID'];
  block?: InputMaybe<Block_height>;
  subgraphError?: _SubgraphErrorPolicy_;
};


export type SubscriptionpaymentsArgs = {
  skip?: InputMaybe<Scalars['Int']>;
  first?: InputMaybe<Scalars['Int']>;
  orderBy?: InputMaybe<Payment_orderBy>;
  orderDirection?: InputMaybe<OrderDirection>;
  where?: InputMaybe<Payment_filter>;
  block?: InputMaybe<Block_height>;
  subgraphError?: _SubgraphErrorPolicy_;
};


export type SubscriptionzkCommonArgs = {
  id: Scalars['ID'];
  block?: InputMaybe<Block_height>;
  subgraphError?: _SubgraphErrorPolicy_;
};


export type SubscriptionzkCommonsArgs = {
  skip?: InputMaybe<Scalars['Int']>;
  first?: InputMaybe<Scalars['Int']>;
  orderBy?: InputMaybe<ZkCommon_orderBy>;
  orderDirection?: InputMaybe<OrderDirection>;
  where?: InputMaybe<ZkCommon_filter>;
  block?: InputMaybe<Block_height>;
  subgraphError?: _SubgraphErrorPolicy_;
};


export type SubscriptiondepositOperationArgs = {
  id: Scalars['ID'];
  block?: InputMaybe<Block_height>;
  subgraphError?: _SubgraphErrorPolicy_;
};


export type SubscriptiondepositOperationsArgs = {
  skip?: InputMaybe<Scalars['Int']>;
  first?: InputMaybe<Scalars['Int']>;
  orderBy?: InputMaybe<DepositOperation_orderBy>;
  orderDirection?: InputMaybe<OrderDirection>;
  where?: InputMaybe<DepositOperation_filter>;
  block?: InputMaybe<Block_height>;
  subgraphError?: _SubgraphErrorPolicy_;
};


export type SubscriptiontransferOperationArgs = {
  id: Scalars['ID'];
  block?: InputMaybe<Block_height>;
  subgraphError?: _SubgraphErrorPolicy_;
};


export type SubscriptiontransferOperationsArgs = {
  skip?: InputMaybe<Scalars['Int']>;
  first?: InputMaybe<Scalars['Int']>;
  orderBy?: InputMaybe<TransferOperation_orderBy>;
  orderDirection?: InputMaybe<OrderDirection>;
  where?: InputMaybe<TransferOperation_filter>;
  block?: InputMaybe<Block_height>;
  subgraphError?: _SubgraphErrorPolicy_;
};


export type SubscriptionwithdrawalOperationArgs = {
  id: Scalars['ID'];
  block?: InputMaybe<Block_height>;
  subgraphError?: _SubgraphErrorPolicy_;
};


export type SubscriptionwithdrawalOperationsArgs = {
  skip?: InputMaybe<Scalars['Int']>;
  first?: InputMaybe<Scalars['Int']>;
  orderBy?: InputMaybe<WithdrawalOperation_orderBy>;
  orderDirection?: InputMaybe<OrderDirection>;
  where?: InputMaybe<WithdrawalOperation_filter>;
  block?: InputMaybe<Block_height>;
  subgraphError?: _SubgraphErrorPolicy_;
};


export type SubscriptionpermittableDepositOperationArgs = {
  id: Scalars['ID'];
  block?: InputMaybe<Block_height>;
  subgraphError?: _SubgraphErrorPolicy_;
};


export type SubscriptionpermittableDepositOperationsArgs = {
  skip?: InputMaybe<Scalars['Int']>;
  first?: InputMaybe<Scalars['Int']>;
  orderBy?: InputMaybe<PermittableDepositOperation_orderBy>;
  orderDirection?: InputMaybe<OrderDirection>;
  where?: InputMaybe<PermittableDepositOperation_filter>;
  block?: InputMaybe<Block_height>;
  subgraphError?: _SubgraphErrorPolicy_;
};


export type SubscriptionddbatchOperationArgs = {
  id: Scalars['ID'];
  block?: InputMaybe<Block_height>;
  subgraphError?: _SubgraphErrorPolicy_;
};


export type SubscriptionddbatchOperationsArgs = {
  skip?: InputMaybe<Scalars['Int']>;
  first?: InputMaybe<Scalars['Int']>;
  orderBy?: InputMaybe<DDBatchOperation_orderBy>;
  orderDirection?: InputMaybe<OrderDirection>;
  where?: InputMaybe<DDBatchOperation_filter>;
  block?: InputMaybe<Block_height>;
  subgraphError?: _SubgraphErrorPolicy_;
};


export type SubscriptionpoolTxArgs = {
  id: Scalars['ID'];
  block?: InputMaybe<Block_height>;
  subgraphError?: _SubgraphErrorPolicy_;
};


export type SubscriptionpoolTxesArgs = {
  skip?: InputMaybe<Scalars['Int']>;
  first?: InputMaybe<Scalars['Int']>;
  orderBy?: InputMaybe<PoolTx_orderBy>;
  orderDirection?: InputMaybe<OrderDirection>;
  where?: InputMaybe<PoolTx_filter>;
  block?: InputMaybe<Block_height>;
  subgraphError?: _SubgraphErrorPolicy_;
};


export type SubscriptionlastSyncBlockArgs = {
  id: Scalars['ID'];
  block?: InputMaybe<Block_height>;
  subgraphError?: _SubgraphErrorPolicy_;
};


export type SubscriptionlastSyncBlocksArgs = {
  skip?: InputMaybe<Scalars['Int']>;
  first?: InputMaybe<Scalars['Int']>;
  orderBy?: InputMaybe<LastSyncBlock_orderBy>;
  orderDirection?: InputMaybe<OrderDirection>;
  where?: InputMaybe<LastSyncBlock_filter>;
  block?: InputMaybe<Block_height>;
  subgraphError?: _SubgraphErrorPolicy_;
};


export type SubscriptionoperationArgs = {
  id: Scalars['ID'];
  block?: InputMaybe<Block_height>;
  subgraphError?: _SubgraphErrorPolicy_;
};


export type SubscriptionoperationsArgs = {
  skip?: InputMaybe<Scalars['Int']>;
  first?: InputMaybe<Scalars['Int']>;
  orderBy?: InputMaybe<Operation_orderBy>;
  orderDirection?: InputMaybe<OrderDirection>;
  where?: InputMaybe<Operation_filter>;
  block?: InputMaybe<Block_height>;
  subgraphError?: _SubgraphErrorPolicy_;
};


export type Subscription_metaArgs = {
  block?: InputMaybe<Block_height>;
};

export type BlockChangedFilter = {
  number_gte: Scalars['Int'];
};

export type Block_height = {
  hash?: InputMaybe<Scalars['Bytes']>;
  number?: InputMaybe<Scalars['Int']>;
  number_gte?: InputMaybe<Scalars['Int']>;
};

export type DDBatchOperation = Operation & {
  id: Scalars['String'];
  pooltx: PoolTx;
  delegated_deposits: Array<DirectDeposit>;
};


export type DDBatchOperationdelegated_depositsArgs = {
  skip?: InputMaybe<Scalars['Int']>;
  first?: InputMaybe<Scalars['Int']>;
  orderBy?: InputMaybe<DirectDeposit_orderBy>;
  orderDirection?: InputMaybe<OrderDirection>;
  where?: InputMaybe<DirectDeposit_filter>;
};

export type DDBatchOperation_filter = {
  id?: InputMaybe<Scalars['String']>;
  id_not?: InputMaybe<Scalars['String']>;
  id_gt?: InputMaybe<Scalars['String']>;
  id_lt?: InputMaybe<Scalars['String']>;
  id_gte?: InputMaybe<Scalars['String']>;
  id_lte?: InputMaybe<Scalars['String']>;
  id_in?: InputMaybe<Array<Scalars['String']>>;
  id_not_in?: InputMaybe<Array<Scalars['String']>>;
  id_contains?: InputMaybe<Scalars['String']>;
  id_contains_nocase?: InputMaybe<Scalars['String']>;
  id_not_contains?: InputMaybe<Scalars['String']>;
  id_not_contains_nocase?: InputMaybe<Scalars['String']>;
  id_starts_with?: InputMaybe<Scalars['String']>;
  id_starts_with_nocase?: InputMaybe<Scalars['String']>;
  id_not_starts_with?: InputMaybe<Scalars['String']>;
  id_not_starts_with_nocase?: InputMaybe<Scalars['String']>;
  id_ends_with?: InputMaybe<Scalars['String']>;
  id_ends_with_nocase?: InputMaybe<Scalars['String']>;
  id_not_ends_with?: InputMaybe<Scalars['String']>;
  id_not_ends_with_nocase?: InputMaybe<Scalars['String']>;
  pooltx?: InputMaybe<Scalars['String']>;
  pooltx_not?: InputMaybe<Scalars['String']>;
  pooltx_gt?: InputMaybe<Scalars['String']>;
  pooltx_lt?: InputMaybe<Scalars['String']>;
  pooltx_gte?: InputMaybe<Scalars['String']>;
  pooltx_lte?: InputMaybe<Scalars['String']>;
  pooltx_in?: InputMaybe<Array<Scalars['String']>>;
  pooltx_not_in?: InputMaybe<Array<Scalars['String']>>;
  pooltx_contains?: InputMaybe<Scalars['String']>;
  pooltx_contains_nocase?: InputMaybe<Scalars['String']>;
  pooltx_not_contains?: InputMaybe<Scalars['String']>;
  pooltx_not_contains_nocase?: InputMaybe<Scalars['String']>;
  pooltx_starts_with?: InputMaybe<Scalars['String']>;
  pooltx_starts_with_nocase?: InputMaybe<Scalars['String']>;
  pooltx_not_starts_with?: InputMaybe<Scalars['String']>;
  pooltx_not_starts_with_nocase?: InputMaybe<Scalars['String']>;
  pooltx_ends_with?: InputMaybe<Scalars['String']>;
  pooltx_ends_with_nocase?: InputMaybe<Scalars['String']>;
  pooltx_not_ends_with?: InputMaybe<Scalars['String']>;
  pooltx_not_ends_with_nocase?: InputMaybe<Scalars['String']>;
  pooltx_?: InputMaybe<PoolTx_filter>;
  delegated_deposits?: InputMaybe<Array<Scalars['String']>>;
  delegated_deposits_not?: InputMaybe<Array<Scalars['String']>>;
  delegated_deposits_contains?: InputMaybe<Array<Scalars['String']>>;
  delegated_deposits_contains_nocase?: InputMaybe<Array<Scalars['String']>>;
  delegated_deposits_not_contains?: InputMaybe<Array<Scalars['String']>>;
  delegated_deposits_not_contains_nocase?: InputMaybe<Array<Scalars['String']>>;
  delegated_deposits_?: InputMaybe<DirectDeposit_filter>;
  /** Filter for the block changed event. */
  _change_block?: InputMaybe<BlockChangedFilter>;
  and?: InputMaybe<Array<InputMaybe<DDBatchOperation_filter>>>;
  or?: InputMaybe<Array<InputMaybe<DDBatchOperation_filter>>>;
};

export type DDBatchOperation_orderBy =
  | 'id'
  | 'pooltx'
  | 'pooltx__id'
  | 'pooltx__index'
  | 'pooltx__tx'
  | 'pooltx__ts'
  | 'pooltx__all_messages_hash'
  | 'pooltx__type'
  | 'pooltx__message'
  | 'pooltx__gas_used'
  | 'pooltx__calldata'
  | 'delegated_deposits';

export type DepositOperation = Operation & {
  id: Scalars['String'];
  pooltx: PoolTx;
  nullifier: Scalars['BigInt'];
  index_ref: Scalars['BigInt'];
  token_amount: Scalars['BigInt'];
  fee: Scalars['BigInt'];
};

export type DepositOperation_filter = {
  id?: InputMaybe<Scalars['String']>;
  id_not?: InputMaybe<Scalars['String']>;
  id_gt?: InputMaybe<Scalars['String']>;
  id_lt?: InputMaybe<Scalars['String']>;
  id_gte?: InputMaybe<Scalars['String']>;
  id_lte?: InputMaybe<Scalars['String']>;
  id_in?: InputMaybe<Array<Scalars['String']>>;
  id_not_in?: InputMaybe<Array<Scalars['String']>>;
  id_contains?: InputMaybe<Scalars['String']>;
  id_contains_nocase?: InputMaybe<Scalars['String']>;
  id_not_contains?: InputMaybe<Scalars['String']>;
  id_not_contains_nocase?: InputMaybe<Scalars['String']>;
  id_starts_with?: InputMaybe<Scalars['String']>;
  id_starts_with_nocase?: InputMaybe<Scalars['String']>;
  id_not_starts_with?: InputMaybe<Scalars['String']>;
  id_not_starts_with_nocase?: InputMaybe<Scalars['String']>;
  id_ends_with?: InputMaybe<Scalars['String']>;
  id_ends_with_nocase?: InputMaybe<Scalars['String']>;
  id_not_ends_with?: InputMaybe<Scalars['String']>;
  id_not_ends_with_nocase?: InputMaybe<Scalars['String']>;
  pooltx?: InputMaybe<Scalars['String']>;
  pooltx_not?: InputMaybe<Scalars['String']>;
  pooltx_gt?: InputMaybe<Scalars['String']>;
  pooltx_lt?: InputMaybe<Scalars['String']>;
  pooltx_gte?: InputMaybe<Scalars['String']>;
  pooltx_lte?: InputMaybe<Scalars['String']>;
  pooltx_in?: InputMaybe<Array<Scalars['String']>>;
  pooltx_not_in?: InputMaybe<Array<Scalars['String']>>;
  pooltx_contains?: InputMaybe<Scalars['String']>;
  pooltx_contains_nocase?: InputMaybe<Scalars['String']>;
  pooltx_not_contains?: InputMaybe<Scalars['String']>;
  pooltx_not_contains_nocase?: InputMaybe<Scalars['String']>;
  pooltx_starts_with?: InputMaybe<Scalars['String']>;
  pooltx_starts_with_nocase?: InputMaybe<Scalars['String']>;
  pooltx_not_starts_with?: InputMaybe<Scalars['String']>;
  pooltx_not_starts_with_nocase?: InputMaybe<Scalars['String']>;
  pooltx_ends_with?: InputMaybe<Scalars['String']>;
  pooltx_ends_with_nocase?: InputMaybe<Scalars['String']>;
  pooltx_not_ends_with?: InputMaybe<Scalars['String']>;
  pooltx_not_ends_with_nocase?: InputMaybe<Scalars['String']>;
  pooltx_?: InputMaybe<PoolTx_filter>;
  nullifier?: InputMaybe<Scalars['BigInt']>;
  nullifier_not?: InputMaybe<Scalars['BigInt']>;
  nullifier_gt?: InputMaybe<Scalars['BigInt']>;
  nullifier_lt?: InputMaybe<Scalars['BigInt']>;
  nullifier_gte?: InputMaybe<Scalars['BigInt']>;
  nullifier_lte?: InputMaybe<Scalars['BigInt']>;
  nullifier_in?: InputMaybe<Array<Scalars['BigInt']>>;
  nullifier_not_in?: InputMaybe<Array<Scalars['BigInt']>>;
  index_ref?: InputMaybe<Scalars['BigInt']>;
  index_ref_not?: InputMaybe<Scalars['BigInt']>;
  index_ref_gt?: InputMaybe<Scalars['BigInt']>;
  index_ref_lt?: InputMaybe<Scalars['BigInt']>;
  index_ref_gte?: InputMaybe<Scalars['BigInt']>;
  index_ref_lte?: InputMaybe<Scalars['BigInt']>;
  index_ref_in?: InputMaybe<Array<Scalars['BigInt']>>;
  index_ref_not_in?: InputMaybe<Array<Scalars['BigInt']>>;
  token_amount?: InputMaybe<Scalars['BigInt']>;
  token_amount_not?: InputMaybe<Scalars['BigInt']>;
  token_amount_gt?: InputMaybe<Scalars['BigInt']>;
  token_amount_lt?: InputMaybe<Scalars['BigInt']>;
  token_amount_gte?: InputMaybe<Scalars['BigInt']>;
  token_amount_lte?: InputMaybe<Scalars['BigInt']>;
  token_amount_in?: InputMaybe<Array<Scalars['BigInt']>>;
  token_amount_not_in?: InputMaybe<Array<Scalars['BigInt']>>;
  fee?: InputMaybe<Scalars['BigInt']>;
  fee_not?: InputMaybe<Scalars['BigInt']>;
  fee_gt?: InputMaybe<Scalars['BigInt']>;
  fee_lt?: InputMaybe<Scalars['BigInt']>;
  fee_gte?: InputMaybe<Scalars['BigInt']>;
  fee_lte?: InputMaybe<Scalars['BigInt']>;
  fee_in?: InputMaybe<Array<Scalars['BigInt']>>;
  fee_not_in?: InputMaybe<Array<Scalars['BigInt']>>;
  /** Filter for the block changed event. */
  _change_block?: InputMaybe<BlockChangedFilter>;
  and?: InputMaybe<Array<InputMaybe<DepositOperation_filter>>>;
  or?: InputMaybe<Array<InputMaybe<DepositOperation_filter>>>;
};

export type DepositOperation_orderBy =
  | 'id'
  | 'pooltx'
  | 'pooltx__id'
  | 'pooltx__index'
  | 'pooltx__tx'
  | 'pooltx__ts'
  | 'pooltx__all_messages_hash'
  | 'pooltx__type'
  | 'pooltx__message'
  | 'pooltx__gas_used'
  | 'pooltx__calldata'
  | 'nullifier'
  | 'index_ref'
  | 'token_amount'
  | 'fee';

export type DirectDeposit = {
  id: Scalars['String'];
  index: Scalars['BigInt'];
  pending: Scalars['Boolean'];
  completed: Scalars['Boolean'];
  refunded: Scalars['Boolean'];
  sender: Scalars['Bytes'];
  fallbackUser: Scalars['Bytes'];
  zkAddress_diversifier: Scalars['Bytes'];
  zkAddress_pk: Scalars['Bytes'];
  deposit: Scalars['BigInt'];
  fee: Scalars['BigInt'];
  bnInit: Scalars['BigInt'];
  tsInit: Scalars['BigInt'];
  txInit: Scalars['Bytes'];
  payment?: Maybe<Payment>;
  bnClosed?: Maybe<Scalars['BigInt']>;
  tsClosed?: Maybe<Scalars['BigInt']>;
  txClosed?: Maybe<Scalars['Bytes']>;
  subgraphEndpoint: Scalars['String'];
};

export type DirectDeposit_filter = {
  id?: InputMaybe<Scalars['String']>;
  id_not?: InputMaybe<Scalars['String']>;
  id_gt?: InputMaybe<Scalars['String']>;
  id_lt?: InputMaybe<Scalars['String']>;
  id_gte?: InputMaybe<Scalars['String']>;
  id_lte?: InputMaybe<Scalars['String']>;
  id_in?: InputMaybe<Array<Scalars['String']>>;
  id_not_in?: InputMaybe<Array<Scalars['String']>>;
  id_contains?: InputMaybe<Scalars['String']>;
  id_contains_nocase?: InputMaybe<Scalars['String']>;
  id_not_contains?: InputMaybe<Scalars['String']>;
  id_not_contains_nocase?: InputMaybe<Scalars['String']>;
  id_starts_with?: InputMaybe<Scalars['String']>;
  id_starts_with_nocase?: InputMaybe<Scalars['String']>;
  id_not_starts_with?: InputMaybe<Scalars['String']>;
  id_not_starts_with_nocase?: InputMaybe<Scalars['String']>;
  id_ends_with?: InputMaybe<Scalars['String']>;
  id_ends_with_nocase?: InputMaybe<Scalars['String']>;
  id_not_ends_with?: InputMaybe<Scalars['String']>;
  id_not_ends_with_nocase?: InputMaybe<Scalars['String']>;
  index?: InputMaybe<Scalars['BigInt']>;
  index_not?: InputMaybe<Scalars['BigInt']>;
  index_gt?: InputMaybe<Scalars['BigInt']>;
  index_lt?: InputMaybe<Scalars['BigInt']>;
  index_gte?: InputMaybe<Scalars['BigInt']>;
  index_lte?: InputMaybe<Scalars['BigInt']>;
  index_in?: InputMaybe<Array<Scalars['BigInt']>>;
  index_not_in?: InputMaybe<Array<Scalars['BigInt']>>;
  pending?: InputMaybe<Scalars['Boolean']>;
  pending_not?: InputMaybe<Scalars['Boolean']>;
  pending_in?: InputMaybe<Array<Scalars['Boolean']>>;
  pending_not_in?: InputMaybe<Array<Scalars['Boolean']>>;
  completed?: InputMaybe<Scalars['Boolean']>;
  completed_not?: InputMaybe<Scalars['Boolean']>;
  completed_in?: InputMaybe<Array<Scalars['Boolean']>>;
  completed_not_in?: InputMaybe<Array<Scalars['Boolean']>>;
  refunded?: InputMaybe<Scalars['Boolean']>;
  refunded_not?: InputMaybe<Scalars['Boolean']>;
  refunded_in?: InputMaybe<Array<Scalars['Boolean']>>;
  refunded_not_in?: InputMaybe<Array<Scalars['Boolean']>>;
  sender?: InputMaybe<Scalars['Bytes']>;
  sender_not?: InputMaybe<Scalars['Bytes']>;
  sender_gt?: InputMaybe<Scalars['Bytes']>;
  sender_lt?: InputMaybe<Scalars['Bytes']>;
  sender_gte?: InputMaybe<Scalars['Bytes']>;
  sender_lte?: InputMaybe<Scalars['Bytes']>;
  sender_in?: InputMaybe<Array<Scalars['Bytes']>>;
  sender_not_in?: InputMaybe<Array<Scalars['Bytes']>>;
  sender_contains?: InputMaybe<Scalars['Bytes']>;
  sender_not_contains?: InputMaybe<Scalars['Bytes']>;
  fallbackUser?: InputMaybe<Scalars['Bytes']>;
  fallbackUser_not?: InputMaybe<Scalars['Bytes']>;
  fallbackUser_gt?: InputMaybe<Scalars['Bytes']>;
  fallbackUser_lt?: InputMaybe<Scalars['Bytes']>;
  fallbackUser_gte?: InputMaybe<Scalars['Bytes']>;
  fallbackUser_lte?: InputMaybe<Scalars['Bytes']>;
  fallbackUser_in?: InputMaybe<Array<Scalars['Bytes']>>;
  fallbackUser_not_in?: InputMaybe<Array<Scalars['Bytes']>>;
  fallbackUser_contains?: InputMaybe<Scalars['Bytes']>;
  fallbackUser_not_contains?: InputMaybe<Scalars['Bytes']>;
  zkAddress_diversifier?: InputMaybe<Scalars['Bytes']>;
  zkAddress_diversifier_not?: InputMaybe<Scalars['Bytes']>;
  zkAddress_diversifier_gt?: InputMaybe<Scalars['Bytes']>;
  zkAddress_diversifier_lt?: InputMaybe<Scalars['Bytes']>;
  zkAddress_diversifier_gte?: InputMaybe<Scalars['Bytes']>;
  zkAddress_diversifier_lte?: InputMaybe<Scalars['Bytes']>;
  zkAddress_diversifier_in?: InputMaybe<Array<Scalars['Bytes']>>;
  zkAddress_diversifier_not_in?: InputMaybe<Array<Scalars['Bytes']>>;
  zkAddress_diversifier_contains?: InputMaybe<Scalars['Bytes']>;
  zkAddress_diversifier_not_contains?: InputMaybe<Scalars['Bytes']>;
  zkAddress_pk?: InputMaybe<Scalars['Bytes']>;
  zkAddress_pk_not?: InputMaybe<Scalars['Bytes']>;
  zkAddress_pk_gt?: InputMaybe<Scalars['Bytes']>;
  zkAddress_pk_lt?: InputMaybe<Scalars['Bytes']>;
  zkAddress_pk_gte?: InputMaybe<Scalars['Bytes']>;
  zkAddress_pk_lte?: InputMaybe<Scalars['Bytes']>;
  zkAddress_pk_in?: InputMaybe<Array<Scalars['Bytes']>>;
  zkAddress_pk_not_in?: InputMaybe<Array<Scalars['Bytes']>>;
  zkAddress_pk_contains?: InputMaybe<Scalars['Bytes']>;
  zkAddress_pk_not_contains?: InputMaybe<Scalars['Bytes']>;
  deposit?: InputMaybe<Scalars['BigInt']>;
  deposit_not?: InputMaybe<Scalars['BigInt']>;
  deposit_gt?: InputMaybe<Scalars['BigInt']>;
  deposit_lt?: InputMaybe<Scalars['BigInt']>;
  deposit_gte?: InputMaybe<Scalars['BigInt']>;
  deposit_lte?: InputMaybe<Scalars['BigInt']>;
  deposit_in?: InputMaybe<Array<Scalars['BigInt']>>;
  deposit_not_in?: InputMaybe<Array<Scalars['BigInt']>>;
  fee?: InputMaybe<Scalars['BigInt']>;
  fee_not?: InputMaybe<Scalars['BigInt']>;
  fee_gt?: InputMaybe<Scalars['BigInt']>;
  fee_lt?: InputMaybe<Scalars['BigInt']>;
  fee_gte?: InputMaybe<Scalars['BigInt']>;
  fee_lte?: InputMaybe<Scalars['BigInt']>;
  fee_in?: InputMaybe<Array<Scalars['BigInt']>>;
  fee_not_in?: InputMaybe<Array<Scalars['BigInt']>>;
  bnInit?: InputMaybe<Scalars['BigInt']>;
  bnInit_not?: InputMaybe<Scalars['BigInt']>;
  bnInit_gt?: InputMaybe<Scalars['BigInt']>;
  bnInit_lt?: InputMaybe<Scalars['BigInt']>;
  bnInit_gte?: InputMaybe<Scalars['BigInt']>;
  bnInit_lte?: InputMaybe<Scalars['BigInt']>;
  bnInit_in?: InputMaybe<Array<Scalars['BigInt']>>;
  bnInit_not_in?: InputMaybe<Array<Scalars['BigInt']>>;
  tsInit?: InputMaybe<Scalars['BigInt']>;
  tsInit_not?: InputMaybe<Scalars['BigInt']>;
  tsInit_gt?: InputMaybe<Scalars['BigInt']>;
  tsInit_lt?: InputMaybe<Scalars['BigInt']>;
  tsInit_gte?: InputMaybe<Scalars['BigInt']>;
  tsInit_lte?: InputMaybe<Scalars['BigInt']>;
  tsInit_in?: InputMaybe<Array<Scalars['BigInt']>>;
  tsInit_not_in?: InputMaybe<Array<Scalars['BigInt']>>;
  txInit?: InputMaybe<Scalars['Bytes']>;
  txInit_not?: InputMaybe<Scalars['Bytes']>;
  txInit_gt?: InputMaybe<Scalars['Bytes']>;
  txInit_lt?: InputMaybe<Scalars['Bytes']>;
  txInit_gte?: InputMaybe<Scalars['Bytes']>;
  txInit_lte?: InputMaybe<Scalars['Bytes']>;
  txInit_in?: InputMaybe<Array<Scalars['Bytes']>>;
  txInit_not_in?: InputMaybe<Array<Scalars['Bytes']>>;
  txInit_contains?: InputMaybe<Scalars['Bytes']>;
  txInit_not_contains?: InputMaybe<Scalars['Bytes']>;
  payment?: InputMaybe<Scalars['String']>;
  payment_not?: InputMaybe<Scalars['String']>;
  payment_gt?: InputMaybe<Scalars['String']>;
  payment_lt?: InputMaybe<Scalars['String']>;
  payment_gte?: InputMaybe<Scalars['String']>;
  payment_lte?: InputMaybe<Scalars['String']>;
  payment_in?: InputMaybe<Array<Scalars['String']>>;
  payment_not_in?: InputMaybe<Array<Scalars['String']>>;
  payment_contains?: InputMaybe<Scalars['String']>;
  payment_contains_nocase?: InputMaybe<Scalars['String']>;
  payment_not_contains?: InputMaybe<Scalars['String']>;
  payment_not_contains_nocase?: InputMaybe<Scalars['String']>;
  payment_starts_with?: InputMaybe<Scalars['String']>;
  payment_starts_with_nocase?: InputMaybe<Scalars['String']>;
  payment_not_starts_with?: InputMaybe<Scalars['String']>;
  payment_not_starts_with_nocase?: InputMaybe<Scalars['String']>;
  payment_ends_with?: InputMaybe<Scalars['String']>;
  payment_ends_with_nocase?: InputMaybe<Scalars['String']>;
  payment_not_ends_with?: InputMaybe<Scalars['String']>;
  payment_not_ends_with_nocase?: InputMaybe<Scalars['String']>;
  payment_?: InputMaybe<Payment_filter>;
  bnClosed?: InputMaybe<Scalars['BigInt']>;
  bnClosed_not?: InputMaybe<Scalars['BigInt']>;
  bnClosed_gt?: InputMaybe<Scalars['BigInt']>;
  bnClosed_lt?: InputMaybe<Scalars['BigInt']>;
  bnClosed_gte?: InputMaybe<Scalars['BigInt']>;
  bnClosed_lte?: InputMaybe<Scalars['BigInt']>;
  bnClosed_in?: InputMaybe<Array<Scalars['BigInt']>>;
  bnClosed_not_in?: InputMaybe<Array<Scalars['BigInt']>>;
  tsClosed?: InputMaybe<Scalars['BigInt']>;
  tsClosed_not?: InputMaybe<Scalars['BigInt']>;
  tsClosed_gt?: InputMaybe<Scalars['BigInt']>;
  tsClosed_lt?: InputMaybe<Scalars['BigInt']>;
  tsClosed_gte?: InputMaybe<Scalars['BigInt']>;
  tsClosed_lte?: InputMaybe<Scalars['BigInt']>;
  tsClosed_in?: InputMaybe<Array<Scalars['BigInt']>>;
  tsClosed_not_in?: InputMaybe<Array<Scalars['BigInt']>>;
  txClosed?: InputMaybe<Scalars['Bytes']>;
  txClosed_not?: InputMaybe<Scalars['Bytes']>;
  txClosed_gt?: InputMaybe<Scalars['Bytes']>;
  txClosed_lt?: InputMaybe<Scalars['Bytes']>;
  txClosed_gte?: InputMaybe<Scalars['Bytes']>;
  txClosed_lte?: InputMaybe<Scalars['Bytes']>;
  txClosed_in?: InputMaybe<Array<Scalars['Bytes']>>;
  txClosed_not_in?: InputMaybe<Array<Scalars['Bytes']>>;
  txClosed_contains?: InputMaybe<Scalars['Bytes']>;
  txClosed_not_contains?: InputMaybe<Scalars['Bytes']>;
  /** Filter for the block changed event. */
  _change_block?: InputMaybe<BlockChangedFilter>;
  and?: InputMaybe<Array<InputMaybe<DirectDeposit_filter>>>;
  or?: InputMaybe<Array<InputMaybe<DirectDeposit_filter>>>;
};

export type DirectDeposit_orderBy =
  | 'id'
  | 'index'
  | 'pending'
  | 'completed'
  | 'refunded'
  | 'sender'
  | 'fallbackUser'
  | 'zkAddress_diversifier'
  | 'zkAddress_pk'
  | 'deposit'
  | 'fee'
  | 'bnInit'
  | 'tsInit'
  | 'txInit'
  | 'payment'
  | 'payment__id'
  | 'payment__sender'
  | 'payment__token'
  | 'payment__note'
  | 'bnClosed'
  | 'tsClosed'
  | 'txClosed';

export type LastSyncBlock = {
  id: Scalars['Bytes'];
  block?: Maybe<Scalars['BigInt']>;
};

export type LastSyncBlock_filter = {
  id?: InputMaybe<Scalars['Bytes']>;
  id_not?: InputMaybe<Scalars['Bytes']>;
  id_gt?: InputMaybe<Scalars['Bytes']>;
  id_lt?: InputMaybe<Scalars['Bytes']>;
  id_gte?: InputMaybe<Scalars['Bytes']>;
  id_lte?: InputMaybe<Scalars['Bytes']>;
  id_in?: InputMaybe<Array<Scalars['Bytes']>>;
  id_not_in?: InputMaybe<Array<Scalars['Bytes']>>;
  id_contains?: InputMaybe<Scalars['Bytes']>;
  id_not_contains?: InputMaybe<Scalars['Bytes']>;
  block?: InputMaybe<Scalars['BigInt']>;
  block_not?: InputMaybe<Scalars['BigInt']>;
  block_gt?: InputMaybe<Scalars['BigInt']>;
  block_lt?: InputMaybe<Scalars['BigInt']>;
  block_gte?: InputMaybe<Scalars['BigInt']>;
  block_lte?: InputMaybe<Scalars['BigInt']>;
  block_in?: InputMaybe<Array<Scalars['BigInt']>>;
  block_not_in?: InputMaybe<Array<Scalars['BigInt']>>;
  /** Filter for the block changed event. */
  _change_block?: InputMaybe<BlockChangedFilter>;
  and?: InputMaybe<Array<InputMaybe<LastSyncBlock_filter>>>;
  or?: InputMaybe<Array<InputMaybe<LastSyncBlock_filter>>>;
};

export type LastSyncBlock_orderBy =
  | 'id'
  | 'block';

export type Operation = {
  id: Scalars['String'];
  pooltx: PoolTx;
};

export type Operation_filter = {
  id?: InputMaybe<Scalars['String']>;
  id_not?: InputMaybe<Scalars['String']>;
  id_gt?: InputMaybe<Scalars['String']>;
  id_lt?: InputMaybe<Scalars['String']>;
  id_gte?: InputMaybe<Scalars['String']>;
  id_lte?: InputMaybe<Scalars['String']>;
  id_in?: InputMaybe<Array<Scalars['String']>>;
  id_not_in?: InputMaybe<Array<Scalars['String']>>;
  id_contains?: InputMaybe<Scalars['String']>;
  id_contains_nocase?: InputMaybe<Scalars['String']>;
  id_not_contains?: InputMaybe<Scalars['String']>;
  id_not_contains_nocase?: InputMaybe<Scalars['String']>;
  id_starts_with?: InputMaybe<Scalars['String']>;
  id_starts_with_nocase?: InputMaybe<Scalars['String']>;
  id_not_starts_with?: InputMaybe<Scalars['String']>;
  id_not_starts_with_nocase?: InputMaybe<Scalars['String']>;
  id_ends_with?: InputMaybe<Scalars['String']>;
  id_ends_with_nocase?: InputMaybe<Scalars['String']>;
  id_not_ends_with?: InputMaybe<Scalars['String']>;
  id_not_ends_with_nocase?: InputMaybe<Scalars['String']>;
  pooltx?: InputMaybe<Scalars['String']>;
  pooltx_not?: InputMaybe<Scalars['String']>;
  pooltx_gt?: InputMaybe<Scalars['String']>;
  pooltx_lt?: InputMaybe<Scalars['String']>;
  pooltx_gte?: InputMaybe<Scalars['String']>;
  pooltx_lte?: InputMaybe<Scalars['String']>;
  pooltx_in?: InputMaybe<Array<Scalars['String']>>;
  pooltx_not_in?: InputMaybe<Array<Scalars['String']>>;
  pooltx_contains?: InputMaybe<Scalars['String']>;
  pooltx_contains_nocase?: InputMaybe<Scalars['String']>;
  pooltx_not_contains?: InputMaybe<Scalars['String']>;
  pooltx_not_contains_nocase?: InputMaybe<Scalars['String']>;
  pooltx_starts_with?: InputMaybe<Scalars['String']>;
  pooltx_starts_with_nocase?: InputMaybe<Scalars['String']>;
  pooltx_not_starts_with?: InputMaybe<Scalars['String']>;
  pooltx_not_starts_with_nocase?: InputMaybe<Scalars['String']>;
  pooltx_ends_with?: InputMaybe<Scalars['String']>;
  pooltx_ends_with_nocase?: InputMaybe<Scalars['String']>;
  pooltx_not_ends_with?: InputMaybe<Scalars['String']>;
  pooltx_not_ends_with_nocase?: InputMaybe<Scalars['String']>;
  pooltx_?: InputMaybe<PoolTx_filter>;
  /** Filter for the block changed event. */
  _change_block?: InputMaybe<BlockChangedFilter>;
  and?: InputMaybe<Array<InputMaybe<Operation_filter>>>;
  or?: InputMaybe<Array<InputMaybe<Operation_filter>>>;
};

export type Operation_orderBy =
  | 'id'
  | 'pooltx'
  | 'pooltx__id'
  | 'pooltx__index'
  | 'pooltx__tx'
  | 'pooltx__ts'
  | 'pooltx__all_messages_hash'
  | 'pooltx__type'
  | 'pooltx__message'
  | 'pooltx__gas_used'
  | 'pooltx__calldata';

/** Defines the order direction, either ascending or descending */
export type OrderDirection =
  | 'asc'
  | 'desc';

export type Payment = {
  id: Scalars['String'];
  sender?: Maybe<Scalars['Bytes']>;
  delegated_deposit: DirectDeposit;
  token: Scalars['Bytes'];
  note?: Maybe<Scalars['Bytes']>;
};

export type Payment_filter = {
  id?: InputMaybe<Scalars['String']>;
  id_not?: InputMaybe<Scalars['String']>;
  id_gt?: InputMaybe<Scalars['String']>;
  id_lt?: InputMaybe<Scalars['String']>;
  id_gte?: InputMaybe<Scalars['String']>;
  id_lte?: InputMaybe<Scalars['String']>;
  id_in?: InputMaybe<Array<Scalars['String']>>;
  id_not_in?: InputMaybe<Array<Scalars['String']>>;
  id_contains?: InputMaybe<Scalars['String']>;
  id_contains_nocase?: InputMaybe<Scalars['String']>;
  id_not_contains?: InputMaybe<Scalars['String']>;
  id_not_contains_nocase?: InputMaybe<Scalars['String']>;
  id_starts_with?: InputMaybe<Scalars['String']>;
  id_starts_with_nocase?: InputMaybe<Scalars['String']>;
  id_not_starts_with?: InputMaybe<Scalars['String']>;
  id_not_starts_with_nocase?: InputMaybe<Scalars['String']>;
  id_ends_with?: InputMaybe<Scalars['String']>;
  id_ends_with_nocase?: InputMaybe<Scalars['String']>;
  id_not_ends_with?: InputMaybe<Scalars['String']>;
  id_not_ends_with_nocase?: InputMaybe<Scalars['String']>;
  sender?: InputMaybe<Scalars['Bytes']>;
  sender_not?: InputMaybe<Scalars['Bytes']>;
  sender_gt?: InputMaybe<Scalars['Bytes']>;
  sender_lt?: InputMaybe<Scalars['Bytes']>;
  sender_gte?: InputMaybe<Scalars['Bytes']>;
  sender_lte?: InputMaybe<Scalars['Bytes']>;
  sender_in?: InputMaybe<Array<Scalars['Bytes']>>;
  sender_not_in?: InputMaybe<Array<Scalars['Bytes']>>;
  sender_contains?: InputMaybe<Scalars['Bytes']>;
  sender_not_contains?: InputMaybe<Scalars['Bytes']>;
  delegated_deposit?: InputMaybe<Scalars['String']>;
  delegated_deposit_not?: InputMaybe<Scalars['String']>;
  delegated_deposit_gt?: InputMaybe<Scalars['String']>;
  delegated_deposit_lt?: InputMaybe<Scalars['String']>;
  delegated_deposit_gte?: InputMaybe<Scalars['String']>;
  delegated_deposit_lte?: InputMaybe<Scalars['String']>;
  delegated_deposit_in?: InputMaybe<Array<Scalars['String']>>;
  delegated_deposit_not_in?: InputMaybe<Array<Scalars['String']>>;
  delegated_deposit_contains?: InputMaybe<Scalars['String']>;
  delegated_deposit_contains_nocase?: InputMaybe<Scalars['String']>;
  delegated_deposit_not_contains?: InputMaybe<Scalars['String']>;
  delegated_deposit_not_contains_nocase?: InputMaybe<Scalars['String']>;
  delegated_deposit_starts_with?: InputMaybe<Scalars['String']>;
  delegated_deposit_starts_with_nocase?: InputMaybe<Scalars['String']>;
  delegated_deposit_not_starts_with?: InputMaybe<Scalars['String']>;
  delegated_deposit_not_starts_with_nocase?: InputMaybe<Scalars['String']>;
  delegated_deposit_ends_with?: InputMaybe<Scalars['String']>;
  delegated_deposit_ends_with_nocase?: InputMaybe<Scalars['String']>;
  delegated_deposit_not_ends_with?: InputMaybe<Scalars['String']>;
  delegated_deposit_not_ends_with_nocase?: InputMaybe<Scalars['String']>;
  delegated_deposit_?: InputMaybe<DirectDeposit_filter>;
  token?: InputMaybe<Scalars['Bytes']>;
  token_not?: InputMaybe<Scalars['Bytes']>;
  token_gt?: InputMaybe<Scalars['Bytes']>;
  token_lt?: InputMaybe<Scalars['Bytes']>;
  token_gte?: InputMaybe<Scalars['Bytes']>;
  token_lte?: InputMaybe<Scalars['Bytes']>;
  token_in?: InputMaybe<Array<Scalars['Bytes']>>;
  token_not_in?: InputMaybe<Array<Scalars['Bytes']>>;
  token_contains?: InputMaybe<Scalars['Bytes']>;
  token_not_contains?: InputMaybe<Scalars['Bytes']>;
  note?: InputMaybe<Scalars['Bytes']>;
  note_not?: InputMaybe<Scalars['Bytes']>;
  note_gt?: InputMaybe<Scalars['Bytes']>;
  note_lt?: InputMaybe<Scalars['Bytes']>;
  note_gte?: InputMaybe<Scalars['Bytes']>;
  note_lte?: InputMaybe<Scalars['Bytes']>;
  note_in?: InputMaybe<Array<Scalars['Bytes']>>;
  note_not_in?: InputMaybe<Array<Scalars['Bytes']>>;
  note_contains?: InputMaybe<Scalars['Bytes']>;
  note_not_contains?: InputMaybe<Scalars['Bytes']>;
  /** Filter for the block changed event. */
  _change_block?: InputMaybe<BlockChangedFilter>;
  and?: InputMaybe<Array<InputMaybe<Payment_filter>>>;
  or?: InputMaybe<Array<InputMaybe<Payment_filter>>>;
};

export type Payment_orderBy =
  | 'id'
<<<<<<< HEAD
  | 'index'
  | 'pending'
  | 'completed'
  | 'refunded'
  | 'sender'
  | 'fallbackUser'
  | 'zkAddress_diversifier'
  | 'zkAddress_pk'
  | 'deposit'
  | 'fee'
  | 'bnInit'
  | 'tsInit'
  | 'txInit'
  | 'payment'
  | 'payment__id'
  | 'payment__sender'
  | 'payment__token'
  | 'payment__note'
  | 'bnClosed'
  | 'tsClosed'
  | 'txClosed';

export type LastSyncBlock = {
  id: Scalars['Bytes'];
  block?: Maybe<Scalars['BigInt']>;
};

export type LastSyncBlock_filter = {
  id?: InputMaybe<Scalars['Bytes']>;
  id_not?: InputMaybe<Scalars['Bytes']>;
  id_gt?: InputMaybe<Scalars['Bytes']>;
  id_lt?: InputMaybe<Scalars['Bytes']>;
  id_gte?: InputMaybe<Scalars['Bytes']>;
  id_lte?: InputMaybe<Scalars['Bytes']>;
  id_in?: InputMaybe<Array<Scalars['Bytes']>>;
  id_not_in?: InputMaybe<Array<Scalars['Bytes']>>;
  id_contains?: InputMaybe<Scalars['Bytes']>;
  id_not_contains?: InputMaybe<Scalars['Bytes']>;
  block?: InputMaybe<Scalars['BigInt']>;
  block_not?: InputMaybe<Scalars['BigInt']>;
  block_gt?: InputMaybe<Scalars['BigInt']>;
  block_lt?: InputMaybe<Scalars['BigInt']>;
  block_gte?: InputMaybe<Scalars['BigInt']>;
  block_lte?: InputMaybe<Scalars['BigInt']>;
  block_in?: InputMaybe<Array<Scalars['BigInt']>>;
  block_not_in?: InputMaybe<Array<Scalars['BigInt']>>;
  /** Filter for the block changed event. */
  _change_block?: InputMaybe<BlockChangedFilter>;
  and?: InputMaybe<Array<InputMaybe<LastSyncBlock_filter>>>;
  or?: InputMaybe<Array<InputMaybe<LastSyncBlock_filter>>>;
};

export type LastSyncBlock_orderBy =
  | 'id'
  | 'block';

export type Operation = {
  id: Scalars['String'];
  pooltx: PoolTx;
};

export type Operation_filter = {
  id?: InputMaybe<Scalars['String']>;
  id_not?: InputMaybe<Scalars['String']>;
  id_gt?: InputMaybe<Scalars['String']>;
  id_lt?: InputMaybe<Scalars['String']>;
  id_gte?: InputMaybe<Scalars['String']>;
  id_lte?: InputMaybe<Scalars['String']>;
  id_in?: InputMaybe<Array<Scalars['String']>>;
  id_not_in?: InputMaybe<Array<Scalars['String']>>;
  id_contains?: InputMaybe<Scalars['String']>;
  id_contains_nocase?: InputMaybe<Scalars['String']>;
  id_not_contains?: InputMaybe<Scalars['String']>;
  id_not_contains_nocase?: InputMaybe<Scalars['String']>;
  id_starts_with?: InputMaybe<Scalars['String']>;
  id_starts_with_nocase?: InputMaybe<Scalars['String']>;
  id_not_starts_with?: InputMaybe<Scalars['String']>;
  id_not_starts_with_nocase?: InputMaybe<Scalars['String']>;
  id_ends_with?: InputMaybe<Scalars['String']>;
  id_ends_with_nocase?: InputMaybe<Scalars['String']>;
  id_not_ends_with?: InputMaybe<Scalars['String']>;
  id_not_ends_with_nocase?: InputMaybe<Scalars['String']>;
  pooltx?: InputMaybe<Scalars['String']>;
  pooltx_not?: InputMaybe<Scalars['String']>;
  pooltx_gt?: InputMaybe<Scalars['String']>;
  pooltx_lt?: InputMaybe<Scalars['String']>;
  pooltx_gte?: InputMaybe<Scalars['String']>;
  pooltx_lte?: InputMaybe<Scalars['String']>;
  pooltx_in?: InputMaybe<Array<Scalars['String']>>;
  pooltx_not_in?: InputMaybe<Array<Scalars['String']>>;
  pooltx_contains?: InputMaybe<Scalars['String']>;
  pooltx_contains_nocase?: InputMaybe<Scalars['String']>;
  pooltx_not_contains?: InputMaybe<Scalars['String']>;
  pooltx_not_contains_nocase?: InputMaybe<Scalars['String']>;
  pooltx_starts_with?: InputMaybe<Scalars['String']>;
  pooltx_starts_with_nocase?: InputMaybe<Scalars['String']>;
  pooltx_not_starts_with?: InputMaybe<Scalars['String']>;
  pooltx_not_starts_with_nocase?: InputMaybe<Scalars['String']>;
  pooltx_ends_with?: InputMaybe<Scalars['String']>;
  pooltx_ends_with_nocase?: InputMaybe<Scalars['String']>;
  pooltx_not_ends_with?: InputMaybe<Scalars['String']>;
  pooltx_not_ends_with_nocase?: InputMaybe<Scalars['String']>;
  pooltx_?: InputMaybe<PoolTx_filter>;
  /** Filter for the block changed event. */
  _change_block?: InputMaybe<BlockChangedFilter>;
  and?: InputMaybe<Array<InputMaybe<Operation_filter>>>;
  or?: InputMaybe<Array<InputMaybe<Operation_filter>>>;
};

export type Operation_orderBy =
  | 'id'
  | 'pooltx'
  | 'pooltx__id'
  | 'pooltx__index'
  | 'pooltx__tx'
  | 'pooltx__ts'
  | 'pooltx__all_messages_hash'
  | 'pooltx__type'
  | 'pooltx__message'
  | 'pooltx__gas_used'
  | 'pooltx__calldata';

/** Defines the order direction, either ascending or descending */
export type OrderDirection =
  | 'asc'
  | 'desc';

export type Payment = {
  id: Scalars['String'];
  sender?: Maybe<Scalars['Bytes']>;
  delegated_deposit: DirectDeposit;
  token: Scalars['Bytes'];
  note?: Maybe<Scalars['Bytes']>;
};

export type Payment_filter = {
  id?: InputMaybe<Scalars['String']>;
  id_not?: InputMaybe<Scalars['String']>;
  id_gt?: InputMaybe<Scalars['String']>;
  id_lt?: InputMaybe<Scalars['String']>;
  id_gte?: InputMaybe<Scalars['String']>;
  id_lte?: InputMaybe<Scalars['String']>;
  id_in?: InputMaybe<Array<Scalars['String']>>;
  id_not_in?: InputMaybe<Array<Scalars['String']>>;
  id_contains?: InputMaybe<Scalars['String']>;
  id_contains_nocase?: InputMaybe<Scalars['String']>;
  id_not_contains?: InputMaybe<Scalars['String']>;
  id_not_contains_nocase?: InputMaybe<Scalars['String']>;
  id_starts_with?: InputMaybe<Scalars['String']>;
  id_starts_with_nocase?: InputMaybe<Scalars['String']>;
  id_not_starts_with?: InputMaybe<Scalars['String']>;
  id_not_starts_with_nocase?: InputMaybe<Scalars['String']>;
  id_ends_with?: InputMaybe<Scalars['String']>;
  id_ends_with_nocase?: InputMaybe<Scalars['String']>;
  id_not_ends_with?: InputMaybe<Scalars['String']>;
  id_not_ends_with_nocase?: InputMaybe<Scalars['String']>;
  sender?: InputMaybe<Scalars['Bytes']>;
  sender_not?: InputMaybe<Scalars['Bytes']>;
  sender_gt?: InputMaybe<Scalars['Bytes']>;
  sender_lt?: InputMaybe<Scalars['Bytes']>;
  sender_gte?: InputMaybe<Scalars['Bytes']>;
  sender_lte?: InputMaybe<Scalars['Bytes']>;
  sender_in?: InputMaybe<Array<Scalars['Bytes']>>;
  sender_not_in?: InputMaybe<Array<Scalars['Bytes']>>;
  sender_contains?: InputMaybe<Scalars['Bytes']>;
  sender_not_contains?: InputMaybe<Scalars['Bytes']>;
  delegated_deposit?: InputMaybe<Scalars['String']>;
  delegated_deposit_not?: InputMaybe<Scalars['String']>;
  delegated_deposit_gt?: InputMaybe<Scalars['String']>;
  delegated_deposit_lt?: InputMaybe<Scalars['String']>;
  delegated_deposit_gte?: InputMaybe<Scalars['String']>;
  delegated_deposit_lte?: InputMaybe<Scalars['String']>;
  delegated_deposit_in?: InputMaybe<Array<Scalars['String']>>;
  delegated_deposit_not_in?: InputMaybe<Array<Scalars['String']>>;
  delegated_deposit_contains?: InputMaybe<Scalars['String']>;
  delegated_deposit_contains_nocase?: InputMaybe<Scalars['String']>;
  delegated_deposit_not_contains?: InputMaybe<Scalars['String']>;
  delegated_deposit_not_contains_nocase?: InputMaybe<Scalars['String']>;
  delegated_deposit_starts_with?: InputMaybe<Scalars['String']>;
  delegated_deposit_starts_with_nocase?: InputMaybe<Scalars['String']>;
  delegated_deposit_not_starts_with?: InputMaybe<Scalars['String']>;
  delegated_deposit_not_starts_with_nocase?: InputMaybe<Scalars['String']>;
  delegated_deposit_ends_with?: InputMaybe<Scalars['String']>;
  delegated_deposit_ends_with_nocase?: InputMaybe<Scalars['String']>;
  delegated_deposit_not_ends_with?: InputMaybe<Scalars['String']>;
  delegated_deposit_not_ends_with_nocase?: InputMaybe<Scalars['String']>;
  delegated_deposit_?: InputMaybe<DirectDeposit_filter>;
  token?: InputMaybe<Scalars['Bytes']>;
  token_not?: InputMaybe<Scalars['Bytes']>;
  token_gt?: InputMaybe<Scalars['Bytes']>;
  token_lt?: InputMaybe<Scalars['Bytes']>;
  token_gte?: InputMaybe<Scalars['Bytes']>;
  token_lte?: InputMaybe<Scalars['Bytes']>;
  token_in?: InputMaybe<Array<Scalars['Bytes']>>;
  token_not_in?: InputMaybe<Array<Scalars['Bytes']>>;
  token_contains?: InputMaybe<Scalars['Bytes']>;
  token_not_contains?: InputMaybe<Scalars['Bytes']>;
  note?: InputMaybe<Scalars['Bytes']>;
  note_not?: InputMaybe<Scalars['Bytes']>;
  note_gt?: InputMaybe<Scalars['Bytes']>;
  note_lt?: InputMaybe<Scalars['Bytes']>;
  note_gte?: InputMaybe<Scalars['Bytes']>;
  note_lte?: InputMaybe<Scalars['Bytes']>;
  note_in?: InputMaybe<Array<Scalars['Bytes']>>;
  note_not_in?: InputMaybe<Array<Scalars['Bytes']>>;
  note_contains?: InputMaybe<Scalars['Bytes']>;
  note_not_contains?: InputMaybe<Scalars['Bytes']>;
  /** Filter for the block changed event. */
  _change_block?: InputMaybe<BlockChangedFilter>;
  and?: InputMaybe<Array<InputMaybe<Payment_filter>>>;
  or?: InputMaybe<Array<InputMaybe<Payment_filter>>>;
};

export type Payment_orderBy =
  | 'id'
  | 'sender'
=======
  | 'sender'
>>>>>>> 01f8ed61
  | 'delegated_deposit'
  | 'delegated_deposit__id'
  | 'delegated_deposit__index'
  | 'delegated_deposit__pending'
  | 'delegated_deposit__completed'
  | 'delegated_deposit__refunded'
  | 'delegated_deposit__sender'
  | 'delegated_deposit__fallbackUser'
  | 'delegated_deposit__zkAddress_diversifier'
  | 'delegated_deposit__zkAddress_pk'
  | 'delegated_deposit__deposit'
  | 'delegated_deposit__fee'
  | 'delegated_deposit__bnInit'
  | 'delegated_deposit__tsInit'
  | 'delegated_deposit__txInit'
  | 'delegated_deposit__bnClosed'
  | 'delegated_deposit__tsClosed'
  | 'delegated_deposit__txClosed'
  | 'token'
  | 'note';

export type PermittableDepositOperation = Operation & {
  id: Scalars['String'];
  pooltx: PoolTx;
  nullifier: Scalars['BigInt'];
  index_ref: Scalars['BigInt'];
  token_amount: Scalars['BigInt'];
  fee: Scalars['BigInt'];
  permit_deadline: Scalars['BigInt'];
  permit_holder: Scalars['Bytes'];
  sig: Scalars['Bytes'];
};

export type PermittableDepositOperation_filter = {
  id?: InputMaybe<Scalars['String']>;
  id_not?: InputMaybe<Scalars['String']>;
  id_gt?: InputMaybe<Scalars['String']>;
  id_lt?: InputMaybe<Scalars['String']>;
  id_gte?: InputMaybe<Scalars['String']>;
  id_lte?: InputMaybe<Scalars['String']>;
  id_in?: InputMaybe<Array<Scalars['String']>>;
  id_not_in?: InputMaybe<Array<Scalars['String']>>;
  id_contains?: InputMaybe<Scalars['String']>;
  id_contains_nocase?: InputMaybe<Scalars['String']>;
  id_not_contains?: InputMaybe<Scalars['String']>;
  id_not_contains_nocase?: InputMaybe<Scalars['String']>;
  id_starts_with?: InputMaybe<Scalars['String']>;
  id_starts_with_nocase?: InputMaybe<Scalars['String']>;
  id_not_starts_with?: InputMaybe<Scalars['String']>;
  id_not_starts_with_nocase?: InputMaybe<Scalars['String']>;
  id_ends_with?: InputMaybe<Scalars['String']>;
  id_ends_with_nocase?: InputMaybe<Scalars['String']>;
  id_not_ends_with?: InputMaybe<Scalars['String']>;
  id_not_ends_with_nocase?: InputMaybe<Scalars['String']>;
  pooltx?: InputMaybe<Scalars['String']>;
  pooltx_not?: InputMaybe<Scalars['String']>;
  pooltx_gt?: InputMaybe<Scalars['String']>;
  pooltx_lt?: InputMaybe<Scalars['String']>;
  pooltx_gte?: InputMaybe<Scalars['String']>;
  pooltx_lte?: InputMaybe<Scalars['String']>;
  pooltx_in?: InputMaybe<Array<Scalars['String']>>;
  pooltx_not_in?: InputMaybe<Array<Scalars['String']>>;
  pooltx_contains?: InputMaybe<Scalars['String']>;
  pooltx_contains_nocase?: InputMaybe<Scalars['String']>;
  pooltx_not_contains?: InputMaybe<Scalars['String']>;
  pooltx_not_contains_nocase?: InputMaybe<Scalars['String']>;
  pooltx_starts_with?: InputMaybe<Scalars['String']>;
  pooltx_starts_with_nocase?: InputMaybe<Scalars['String']>;
  pooltx_not_starts_with?: InputMaybe<Scalars['String']>;
  pooltx_not_starts_with_nocase?: InputMaybe<Scalars['String']>;
  pooltx_ends_with?: InputMaybe<Scalars['String']>;
  pooltx_ends_with_nocase?: InputMaybe<Scalars['String']>;
  pooltx_not_ends_with?: InputMaybe<Scalars['String']>;
  pooltx_not_ends_with_nocase?: InputMaybe<Scalars['String']>;
  pooltx_?: InputMaybe<PoolTx_filter>;
  nullifier?: InputMaybe<Scalars['BigInt']>;
  nullifier_not?: InputMaybe<Scalars['BigInt']>;
  nullifier_gt?: InputMaybe<Scalars['BigInt']>;
  nullifier_lt?: InputMaybe<Scalars['BigInt']>;
  nullifier_gte?: InputMaybe<Scalars['BigInt']>;
  nullifier_lte?: InputMaybe<Scalars['BigInt']>;
  nullifier_in?: InputMaybe<Array<Scalars['BigInt']>>;
  nullifier_not_in?: InputMaybe<Array<Scalars['BigInt']>>;
  index_ref?: InputMaybe<Scalars['BigInt']>;
  index_ref_not?: InputMaybe<Scalars['BigInt']>;
  index_ref_gt?: InputMaybe<Scalars['BigInt']>;
  index_ref_lt?: InputMaybe<Scalars['BigInt']>;
  index_ref_gte?: InputMaybe<Scalars['BigInt']>;
  index_ref_lte?: InputMaybe<Scalars['BigInt']>;
  index_ref_in?: InputMaybe<Array<Scalars['BigInt']>>;
  index_ref_not_in?: InputMaybe<Array<Scalars['BigInt']>>;
  token_amount?: InputMaybe<Scalars['BigInt']>;
  token_amount_not?: InputMaybe<Scalars['BigInt']>;
  token_amount_gt?: InputMaybe<Scalars['BigInt']>;
  token_amount_lt?: InputMaybe<Scalars['BigInt']>;
  token_amount_gte?: InputMaybe<Scalars['BigInt']>;
  token_amount_lte?: InputMaybe<Scalars['BigInt']>;
  token_amount_in?: InputMaybe<Array<Scalars['BigInt']>>;
  token_amount_not_in?: InputMaybe<Array<Scalars['BigInt']>>;
  fee?: InputMaybe<Scalars['BigInt']>;
  fee_not?: InputMaybe<Scalars['BigInt']>;
  fee_gt?: InputMaybe<Scalars['BigInt']>;
  fee_lt?: InputMaybe<Scalars['BigInt']>;
  fee_gte?: InputMaybe<Scalars['BigInt']>;
  fee_lte?: InputMaybe<Scalars['BigInt']>;
  fee_in?: InputMaybe<Array<Scalars['BigInt']>>;
  fee_not_in?: InputMaybe<Array<Scalars['BigInt']>>;
  permit_deadline?: InputMaybe<Scalars['BigInt']>;
  permit_deadline_not?: InputMaybe<Scalars['BigInt']>;
  permit_deadline_gt?: InputMaybe<Scalars['BigInt']>;
  permit_deadline_lt?: InputMaybe<Scalars['BigInt']>;
  permit_deadline_gte?: InputMaybe<Scalars['BigInt']>;
  permit_deadline_lte?: InputMaybe<Scalars['BigInt']>;
  permit_deadline_in?: InputMaybe<Array<Scalars['BigInt']>>;
  permit_deadline_not_in?: InputMaybe<Array<Scalars['BigInt']>>;
  permit_holder?: InputMaybe<Scalars['Bytes']>;
  permit_holder_not?: InputMaybe<Scalars['Bytes']>;
  permit_holder_gt?: InputMaybe<Scalars['Bytes']>;
  permit_holder_lt?: InputMaybe<Scalars['Bytes']>;
  permit_holder_gte?: InputMaybe<Scalars['Bytes']>;
  permit_holder_lte?: InputMaybe<Scalars['Bytes']>;
  permit_holder_in?: InputMaybe<Array<Scalars['Bytes']>>;
  permit_holder_not_in?: InputMaybe<Array<Scalars['Bytes']>>;
  permit_holder_contains?: InputMaybe<Scalars['Bytes']>;
  permit_holder_not_contains?: InputMaybe<Scalars['Bytes']>;
  sig?: InputMaybe<Scalars['Bytes']>;
  sig_not?: InputMaybe<Scalars['Bytes']>;
  sig_gt?: InputMaybe<Scalars['Bytes']>;
  sig_lt?: InputMaybe<Scalars['Bytes']>;
  sig_gte?: InputMaybe<Scalars['Bytes']>;
  sig_lte?: InputMaybe<Scalars['Bytes']>;
  sig_in?: InputMaybe<Array<Scalars['Bytes']>>;
  sig_not_in?: InputMaybe<Array<Scalars['Bytes']>>;
  sig_contains?: InputMaybe<Scalars['Bytes']>;
  sig_not_contains?: InputMaybe<Scalars['Bytes']>;
  /** Filter for the block changed event. */
  _change_block?: InputMaybe<BlockChangedFilter>;
  and?: InputMaybe<Array<InputMaybe<PermittableDepositOperation_filter>>>;
  or?: InputMaybe<Array<InputMaybe<PermittableDepositOperation_filter>>>;
};

export type PermittableDepositOperation_orderBy =
  | 'id'
  | 'pooltx'
  | 'pooltx__id'
  | 'pooltx__index'
  | 'pooltx__tx'
  | 'pooltx__ts'
  | 'pooltx__all_messages_hash'
  | 'pooltx__type'
  | 'pooltx__message'
  | 'pooltx__gas_used'
  | 'pooltx__calldata'
  | 'nullifier'
  | 'index_ref'
  | 'token_amount'
  | 'fee'
  | 'permit_deadline'
  | 'permit_holder'
  | 'sig';

export type PoolTx = {
  id: Scalars['String'];
  index: Scalars['BigInt'];
  tx: Scalars['Bytes'];
  ts: Scalars['BigInt'];
  all_messages_hash: Scalars['Bytes'];
  type: Scalars['Int'];
  message: Scalars['Bytes'];
  gas_used: Scalars['Int'];
  zk: ZkCommon;
  operation: Operation;
  calldata: Scalars['Bytes'];
};

export type PoolTx_filter = {
  id?: InputMaybe<Scalars['String']>;
  id_not?: InputMaybe<Scalars['String']>;
  id_gt?: InputMaybe<Scalars['String']>;
  id_lt?: InputMaybe<Scalars['String']>;
  id_gte?: InputMaybe<Scalars['String']>;
  id_lte?: InputMaybe<Scalars['String']>;
  id_in?: InputMaybe<Array<Scalars['String']>>;
  id_not_in?: InputMaybe<Array<Scalars['String']>>;
  id_contains?: InputMaybe<Scalars['String']>;
  id_contains_nocase?: InputMaybe<Scalars['String']>;
  id_not_contains?: InputMaybe<Scalars['String']>;
  id_not_contains_nocase?: InputMaybe<Scalars['String']>;
  id_starts_with?: InputMaybe<Scalars['String']>;
  id_starts_with_nocase?: InputMaybe<Scalars['String']>;
  id_not_starts_with?: InputMaybe<Scalars['String']>;
  id_not_starts_with_nocase?: InputMaybe<Scalars['String']>;
  id_ends_with?: InputMaybe<Scalars['String']>;
  id_ends_with_nocase?: InputMaybe<Scalars['String']>;
  id_not_ends_with?: InputMaybe<Scalars['String']>;
  id_not_ends_with_nocase?: InputMaybe<Scalars['String']>;
  index?: InputMaybe<Scalars['BigInt']>;
  index_not?: InputMaybe<Scalars['BigInt']>;
  index_gt?: InputMaybe<Scalars['BigInt']>;
  index_lt?: InputMaybe<Scalars['BigInt']>;
  index_gte?: InputMaybe<Scalars['BigInt']>;
  index_lte?: InputMaybe<Scalars['BigInt']>;
  index_in?: InputMaybe<Array<Scalars['BigInt']>>;
  index_not_in?: InputMaybe<Array<Scalars['BigInt']>>;
  tx?: InputMaybe<Scalars['Bytes']>;
  tx_not?: InputMaybe<Scalars['Bytes']>;
  tx_gt?: InputMaybe<Scalars['Bytes']>;
  tx_lt?: InputMaybe<Scalars['Bytes']>;
  tx_gte?: InputMaybe<Scalars['Bytes']>;
  tx_lte?: InputMaybe<Scalars['Bytes']>;
  tx_in?: InputMaybe<Array<Scalars['Bytes']>>;
  tx_not_in?: InputMaybe<Array<Scalars['Bytes']>>;
  tx_contains?: InputMaybe<Scalars['Bytes']>;
  tx_not_contains?: InputMaybe<Scalars['Bytes']>;
  ts?: InputMaybe<Scalars['BigInt']>;
  ts_not?: InputMaybe<Scalars['BigInt']>;
  ts_gt?: InputMaybe<Scalars['BigInt']>;
  ts_lt?: InputMaybe<Scalars['BigInt']>;
  ts_gte?: InputMaybe<Scalars['BigInt']>;
  ts_lte?: InputMaybe<Scalars['BigInt']>;
  ts_in?: InputMaybe<Array<Scalars['BigInt']>>;
  ts_not_in?: InputMaybe<Array<Scalars['BigInt']>>;
  all_messages_hash?: InputMaybe<Scalars['Bytes']>;
  all_messages_hash_not?: InputMaybe<Scalars['Bytes']>;
  all_messages_hash_gt?: InputMaybe<Scalars['Bytes']>;
  all_messages_hash_lt?: InputMaybe<Scalars['Bytes']>;
  all_messages_hash_gte?: InputMaybe<Scalars['Bytes']>;
  all_messages_hash_lte?: InputMaybe<Scalars['Bytes']>;
  all_messages_hash_in?: InputMaybe<Array<Scalars['Bytes']>>;
  all_messages_hash_not_in?: InputMaybe<Array<Scalars['Bytes']>>;
  all_messages_hash_contains?: InputMaybe<Scalars['Bytes']>;
  all_messages_hash_not_contains?: InputMaybe<Scalars['Bytes']>;
  type?: InputMaybe<Scalars['Int']>;
  type_not?: InputMaybe<Scalars['Int']>;
  type_gt?: InputMaybe<Scalars['Int']>;
  type_lt?: InputMaybe<Scalars['Int']>;
  type_gte?: InputMaybe<Scalars['Int']>;
  type_lte?: InputMaybe<Scalars['Int']>;
  type_in?: InputMaybe<Array<Scalars['Int']>>;
  type_not_in?: InputMaybe<Array<Scalars['Int']>>;
  message?: InputMaybe<Scalars['Bytes']>;
  message_not?: InputMaybe<Scalars['Bytes']>;
  message_gt?: InputMaybe<Scalars['Bytes']>;
  message_lt?: InputMaybe<Scalars['Bytes']>;
  message_gte?: InputMaybe<Scalars['Bytes']>;
  message_lte?: InputMaybe<Scalars['Bytes']>;
  message_in?: InputMaybe<Array<Scalars['Bytes']>>;
  message_not_in?: InputMaybe<Array<Scalars['Bytes']>>;
  message_contains?: InputMaybe<Scalars['Bytes']>;
  message_not_contains?: InputMaybe<Scalars['Bytes']>;
  gas_used?: InputMaybe<Scalars['Int']>;
  gas_used_not?: InputMaybe<Scalars['Int']>;
  gas_used_gt?: InputMaybe<Scalars['Int']>;
  gas_used_lt?: InputMaybe<Scalars['Int']>;
  gas_used_gte?: InputMaybe<Scalars['Int']>;
  gas_used_lte?: InputMaybe<Scalars['Int']>;
  gas_used_in?: InputMaybe<Array<Scalars['Int']>>;
  gas_used_not_in?: InputMaybe<Array<Scalars['Int']>>;
  zk?: InputMaybe<Scalars['String']>;
  zk_not?: InputMaybe<Scalars['String']>;
  zk_gt?: InputMaybe<Scalars['String']>;
  zk_lt?: InputMaybe<Scalars['String']>;
  zk_gte?: InputMaybe<Scalars['String']>;
  zk_lte?: InputMaybe<Scalars['String']>;
  zk_in?: InputMaybe<Array<Scalars['String']>>;
  zk_not_in?: InputMaybe<Array<Scalars['String']>>;
  zk_contains?: InputMaybe<Scalars['String']>;
  zk_contains_nocase?: InputMaybe<Scalars['String']>;
  zk_not_contains?: InputMaybe<Scalars['String']>;
  zk_not_contains_nocase?: InputMaybe<Scalars['String']>;
  zk_starts_with?: InputMaybe<Scalars['String']>;
  zk_starts_with_nocase?: InputMaybe<Scalars['String']>;
  zk_not_starts_with?: InputMaybe<Scalars['String']>;
  zk_not_starts_with_nocase?: InputMaybe<Scalars['String']>;
  zk_ends_with?: InputMaybe<Scalars['String']>;
  zk_ends_with_nocase?: InputMaybe<Scalars['String']>;
  zk_not_ends_with?: InputMaybe<Scalars['String']>;
  zk_not_ends_with_nocase?: InputMaybe<Scalars['String']>;
  zk_?: InputMaybe<ZkCommon_filter>;
  operation?: InputMaybe<Scalars['String']>;
  operation_not?: InputMaybe<Scalars['String']>;
  operation_gt?: InputMaybe<Scalars['String']>;
  operation_lt?: InputMaybe<Scalars['String']>;
  operation_gte?: InputMaybe<Scalars['String']>;
  operation_lte?: InputMaybe<Scalars['String']>;
  operation_in?: InputMaybe<Array<Scalars['String']>>;
  operation_not_in?: InputMaybe<Array<Scalars['String']>>;
  operation_contains?: InputMaybe<Scalars['String']>;
  operation_contains_nocase?: InputMaybe<Scalars['String']>;
  operation_not_contains?: InputMaybe<Scalars['String']>;
  operation_not_contains_nocase?: InputMaybe<Scalars['String']>;
  operation_starts_with?: InputMaybe<Scalars['String']>;
  operation_starts_with_nocase?: InputMaybe<Scalars['String']>;
  operation_not_starts_with?: InputMaybe<Scalars['String']>;
  operation_not_starts_with_nocase?: InputMaybe<Scalars['String']>;
  operation_ends_with?: InputMaybe<Scalars['String']>;
  operation_ends_with_nocase?: InputMaybe<Scalars['String']>;
  operation_not_ends_with?: InputMaybe<Scalars['String']>;
  operation_not_ends_with_nocase?: InputMaybe<Scalars['String']>;
  operation_?: InputMaybe<Operation_filter>;
  calldata?: InputMaybe<Scalars['Bytes']>;
  calldata_not?: InputMaybe<Scalars['Bytes']>;
  calldata_gt?: InputMaybe<Scalars['Bytes']>;
  calldata_lt?: InputMaybe<Scalars['Bytes']>;
  calldata_gte?: InputMaybe<Scalars['Bytes']>;
  calldata_lte?: InputMaybe<Scalars['Bytes']>;
  calldata_in?: InputMaybe<Array<Scalars['Bytes']>>;
  calldata_not_in?: InputMaybe<Array<Scalars['Bytes']>>;
  calldata_contains?: InputMaybe<Scalars['Bytes']>;
  calldata_not_contains?: InputMaybe<Scalars['Bytes']>;
  /** Filter for the block changed event. */
  _change_block?: InputMaybe<BlockChangedFilter>;
  and?: InputMaybe<Array<InputMaybe<PoolTx_filter>>>;
  or?: InputMaybe<Array<InputMaybe<PoolTx_filter>>>;
};

export type PoolTx_orderBy =
  | 'id'
  | 'index'
  | 'tx'
  | 'ts'
  | 'all_messages_hash'
  | 'type'
  | 'message'
  | 'gas_used'
  | 'zk'
  | 'zk__id'
  | 'zk__out_commit'
  | 'zk__tree_root_after'
  | 'operation'
  | 'operation__id'
  | 'calldata';

export type TransferOperation = Operation & {
  id: Scalars['String'];
  pooltx: PoolTx;
  nullifier: Scalars['BigInt'];
  index_ref: Scalars['BigInt'];
  fee: Scalars['BigInt'];
};

export type TransferOperation_filter = {
  id?: InputMaybe<Scalars['String']>;
  id_not?: InputMaybe<Scalars['String']>;
  id_gt?: InputMaybe<Scalars['String']>;
  id_lt?: InputMaybe<Scalars['String']>;
  id_gte?: InputMaybe<Scalars['String']>;
  id_lte?: InputMaybe<Scalars['String']>;
  id_in?: InputMaybe<Array<Scalars['String']>>;
  id_not_in?: InputMaybe<Array<Scalars['String']>>;
  id_contains?: InputMaybe<Scalars['String']>;
  id_contains_nocase?: InputMaybe<Scalars['String']>;
  id_not_contains?: InputMaybe<Scalars['String']>;
  id_not_contains_nocase?: InputMaybe<Scalars['String']>;
  id_starts_with?: InputMaybe<Scalars['String']>;
  id_starts_with_nocase?: InputMaybe<Scalars['String']>;
  id_not_starts_with?: InputMaybe<Scalars['String']>;
  id_not_starts_with_nocase?: InputMaybe<Scalars['String']>;
  id_ends_with?: InputMaybe<Scalars['String']>;
  id_ends_with_nocase?: InputMaybe<Scalars['String']>;
  id_not_ends_with?: InputMaybe<Scalars['String']>;
  id_not_ends_with_nocase?: InputMaybe<Scalars['String']>;
  pooltx?: InputMaybe<Scalars['String']>;
  pooltx_not?: InputMaybe<Scalars['String']>;
  pooltx_gt?: InputMaybe<Scalars['String']>;
  pooltx_lt?: InputMaybe<Scalars['String']>;
  pooltx_gte?: InputMaybe<Scalars['String']>;
  pooltx_lte?: InputMaybe<Scalars['String']>;
  pooltx_in?: InputMaybe<Array<Scalars['String']>>;
  pooltx_not_in?: InputMaybe<Array<Scalars['String']>>;
  pooltx_contains?: InputMaybe<Scalars['String']>;
  pooltx_contains_nocase?: InputMaybe<Scalars['String']>;
  pooltx_not_contains?: InputMaybe<Scalars['String']>;
  pooltx_not_contains_nocase?: InputMaybe<Scalars['String']>;
  pooltx_starts_with?: InputMaybe<Scalars['String']>;
  pooltx_starts_with_nocase?: InputMaybe<Scalars['String']>;
  pooltx_not_starts_with?: InputMaybe<Scalars['String']>;
  pooltx_not_starts_with_nocase?: InputMaybe<Scalars['String']>;
  pooltx_ends_with?: InputMaybe<Scalars['String']>;
  pooltx_ends_with_nocase?: InputMaybe<Scalars['String']>;
  pooltx_not_ends_with?: InputMaybe<Scalars['String']>;
  pooltx_not_ends_with_nocase?: InputMaybe<Scalars['String']>;
  pooltx_?: InputMaybe<PoolTx_filter>;
  nullifier?: InputMaybe<Scalars['BigInt']>;
  nullifier_not?: InputMaybe<Scalars['BigInt']>;
  nullifier_gt?: InputMaybe<Scalars['BigInt']>;
  nullifier_lt?: InputMaybe<Scalars['BigInt']>;
  nullifier_gte?: InputMaybe<Scalars['BigInt']>;
  nullifier_lte?: InputMaybe<Scalars['BigInt']>;
  nullifier_in?: InputMaybe<Array<Scalars['BigInt']>>;
  nullifier_not_in?: InputMaybe<Array<Scalars['BigInt']>>;
  index_ref?: InputMaybe<Scalars['BigInt']>;
  index_ref_not?: InputMaybe<Scalars['BigInt']>;
  index_ref_gt?: InputMaybe<Scalars['BigInt']>;
  index_ref_lt?: InputMaybe<Scalars['BigInt']>;
  index_ref_gte?: InputMaybe<Scalars['BigInt']>;
  index_ref_lte?: InputMaybe<Scalars['BigInt']>;
  index_ref_in?: InputMaybe<Array<Scalars['BigInt']>>;
  index_ref_not_in?: InputMaybe<Array<Scalars['BigInt']>>;
  fee?: InputMaybe<Scalars['BigInt']>;
  fee_not?: InputMaybe<Scalars['BigInt']>;
  fee_gt?: InputMaybe<Scalars['BigInt']>;
  fee_lt?: InputMaybe<Scalars['BigInt']>;
  fee_gte?: InputMaybe<Scalars['BigInt']>;
  fee_lte?: InputMaybe<Scalars['BigInt']>;
  fee_in?: InputMaybe<Array<Scalars['BigInt']>>;
  fee_not_in?: InputMaybe<Array<Scalars['BigInt']>>;
  /** Filter for the block changed event. */
  _change_block?: InputMaybe<BlockChangedFilter>;
  and?: InputMaybe<Array<InputMaybe<TransferOperation_filter>>>;
  or?: InputMaybe<Array<InputMaybe<TransferOperation_filter>>>;
};

export type TransferOperation_orderBy =
  | 'id'
  | 'pooltx'
  | 'pooltx__id'
  | 'pooltx__index'
  | 'pooltx__tx'
  | 'pooltx__ts'
  | 'pooltx__all_messages_hash'
  | 'pooltx__type'
  | 'pooltx__message'
  | 'pooltx__gas_used'
  | 'pooltx__calldata'
  | 'nullifier'
  | 'index_ref'
  | 'fee';

export type WithdrawalOperation = Operation & {
  id: Scalars['String'];
  pooltx: PoolTx;
  nullifier: Scalars['BigInt'];
  index_ref: Scalars['BigInt'];
  energy_amount: Scalars['BigInt'];
  token_amount: Scalars['BigInt'];
  fee: Scalars['BigInt'];
  native_amount: Scalars['BigInt'];
  receiver: Scalars['Bytes'];
};

export type WithdrawalOperation_filter = {
  id?: InputMaybe<Scalars['String']>;
  id_not?: InputMaybe<Scalars['String']>;
  id_gt?: InputMaybe<Scalars['String']>;
  id_lt?: InputMaybe<Scalars['String']>;
  id_gte?: InputMaybe<Scalars['String']>;
  id_lte?: InputMaybe<Scalars['String']>;
  id_in?: InputMaybe<Array<Scalars['String']>>;
  id_not_in?: InputMaybe<Array<Scalars['String']>>;
  id_contains?: InputMaybe<Scalars['String']>;
  id_contains_nocase?: InputMaybe<Scalars['String']>;
  id_not_contains?: InputMaybe<Scalars['String']>;
  id_not_contains_nocase?: InputMaybe<Scalars['String']>;
  id_starts_with?: InputMaybe<Scalars['String']>;
  id_starts_with_nocase?: InputMaybe<Scalars['String']>;
  id_not_starts_with?: InputMaybe<Scalars['String']>;
  id_not_starts_with_nocase?: InputMaybe<Scalars['String']>;
  id_ends_with?: InputMaybe<Scalars['String']>;
  id_ends_with_nocase?: InputMaybe<Scalars['String']>;
  id_not_ends_with?: InputMaybe<Scalars['String']>;
  id_not_ends_with_nocase?: InputMaybe<Scalars['String']>;
  pooltx?: InputMaybe<Scalars['String']>;
  pooltx_not?: InputMaybe<Scalars['String']>;
  pooltx_gt?: InputMaybe<Scalars['String']>;
  pooltx_lt?: InputMaybe<Scalars['String']>;
  pooltx_gte?: InputMaybe<Scalars['String']>;
  pooltx_lte?: InputMaybe<Scalars['String']>;
  pooltx_in?: InputMaybe<Array<Scalars['String']>>;
  pooltx_not_in?: InputMaybe<Array<Scalars['String']>>;
  pooltx_contains?: InputMaybe<Scalars['String']>;
  pooltx_contains_nocase?: InputMaybe<Scalars['String']>;
  pooltx_not_contains?: InputMaybe<Scalars['String']>;
  pooltx_not_contains_nocase?: InputMaybe<Scalars['String']>;
  pooltx_starts_with?: InputMaybe<Scalars['String']>;
  pooltx_starts_with_nocase?: InputMaybe<Scalars['String']>;
  pooltx_not_starts_with?: InputMaybe<Scalars['String']>;
  pooltx_not_starts_with_nocase?: InputMaybe<Scalars['String']>;
  pooltx_ends_with?: InputMaybe<Scalars['String']>;
  pooltx_ends_with_nocase?: InputMaybe<Scalars['String']>;
  pooltx_not_ends_with?: InputMaybe<Scalars['String']>;
  pooltx_not_ends_with_nocase?: InputMaybe<Scalars['String']>;
  pooltx_?: InputMaybe<PoolTx_filter>;
  nullifier?: InputMaybe<Scalars['BigInt']>;
  nullifier_not?: InputMaybe<Scalars['BigInt']>;
  nullifier_gt?: InputMaybe<Scalars['BigInt']>;
  nullifier_lt?: InputMaybe<Scalars['BigInt']>;
  nullifier_gte?: InputMaybe<Scalars['BigInt']>;
  nullifier_lte?: InputMaybe<Scalars['BigInt']>;
  nullifier_in?: InputMaybe<Array<Scalars['BigInt']>>;
  nullifier_not_in?: InputMaybe<Array<Scalars['BigInt']>>;
  index_ref?: InputMaybe<Scalars['BigInt']>;
  index_ref_not?: InputMaybe<Scalars['BigInt']>;
  index_ref_gt?: InputMaybe<Scalars['BigInt']>;
  index_ref_lt?: InputMaybe<Scalars['BigInt']>;
  index_ref_gte?: InputMaybe<Scalars['BigInt']>;
  index_ref_lte?: InputMaybe<Scalars['BigInt']>;
  index_ref_in?: InputMaybe<Array<Scalars['BigInt']>>;
  index_ref_not_in?: InputMaybe<Array<Scalars['BigInt']>>;
  energy_amount?: InputMaybe<Scalars['BigInt']>;
  energy_amount_not?: InputMaybe<Scalars['BigInt']>;
  energy_amount_gt?: InputMaybe<Scalars['BigInt']>;
  energy_amount_lt?: InputMaybe<Scalars['BigInt']>;
  energy_amount_gte?: InputMaybe<Scalars['BigInt']>;
  energy_amount_lte?: InputMaybe<Scalars['BigInt']>;
  energy_amount_in?: InputMaybe<Array<Scalars['BigInt']>>;
  energy_amount_not_in?: InputMaybe<Array<Scalars['BigInt']>>;
  token_amount?: InputMaybe<Scalars['BigInt']>;
  token_amount_not?: InputMaybe<Scalars['BigInt']>;
  token_amount_gt?: InputMaybe<Scalars['BigInt']>;
  token_amount_lt?: InputMaybe<Scalars['BigInt']>;
  token_amount_gte?: InputMaybe<Scalars['BigInt']>;
  token_amount_lte?: InputMaybe<Scalars['BigInt']>;
  token_amount_in?: InputMaybe<Array<Scalars['BigInt']>>;
  token_amount_not_in?: InputMaybe<Array<Scalars['BigInt']>>;
  fee?: InputMaybe<Scalars['BigInt']>;
  fee_not?: InputMaybe<Scalars['BigInt']>;
  fee_gt?: InputMaybe<Scalars['BigInt']>;
  fee_lt?: InputMaybe<Scalars['BigInt']>;
  fee_gte?: InputMaybe<Scalars['BigInt']>;
  fee_lte?: InputMaybe<Scalars['BigInt']>;
  fee_in?: InputMaybe<Array<Scalars['BigInt']>>;
  fee_not_in?: InputMaybe<Array<Scalars['BigInt']>>;
  native_amount?: InputMaybe<Scalars['BigInt']>;
  native_amount_not?: InputMaybe<Scalars['BigInt']>;
  native_amount_gt?: InputMaybe<Scalars['BigInt']>;
  native_amount_lt?: InputMaybe<Scalars['BigInt']>;
  native_amount_gte?: InputMaybe<Scalars['BigInt']>;
  native_amount_lte?: InputMaybe<Scalars['BigInt']>;
  native_amount_in?: InputMaybe<Array<Scalars['BigInt']>>;
  native_amount_not_in?: InputMaybe<Array<Scalars['BigInt']>>;
  receiver?: InputMaybe<Scalars['Bytes']>;
  receiver_not?: InputMaybe<Scalars['Bytes']>;
  receiver_gt?: InputMaybe<Scalars['Bytes']>;
  receiver_lt?: InputMaybe<Scalars['Bytes']>;
  receiver_gte?: InputMaybe<Scalars['Bytes']>;
  receiver_lte?: InputMaybe<Scalars['Bytes']>;
  receiver_in?: InputMaybe<Array<Scalars['Bytes']>>;
  receiver_not_in?: InputMaybe<Array<Scalars['Bytes']>>;
  receiver_contains?: InputMaybe<Scalars['Bytes']>;
  receiver_not_contains?: InputMaybe<Scalars['Bytes']>;
  /** Filter for the block changed event. */
  _change_block?: InputMaybe<BlockChangedFilter>;
  and?: InputMaybe<Array<InputMaybe<WithdrawalOperation_filter>>>;
  or?: InputMaybe<Array<InputMaybe<WithdrawalOperation_filter>>>;
};

export type WithdrawalOperation_orderBy =
  | 'id'
  | 'pooltx'
  | 'pooltx__id'
  | 'pooltx__index'
  | 'pooltx__tx'
  | 'pooltx__ts'
  | 'pooltx__all_messages_hash'
  | 'pooltx__type'
  | 'pooltx__message'
  | 'pooltx__gas_used'
  | 'pooltx__calldata'
  | 'nullifier'
  | 'index_ref'
  | 'energy_amount'
  | 'token_amount'
  | 'fee'
  | 'native_amount'
  | 'receiver';

export type ZkCommon = {
  id: Scalars['String'];
  pooltx: PoolTx;
  out_commit: Scalars['BigInt'];
  witness: Array<Scalars['BigInt']>;
  tree_root_after: Scalars['BigInt'];
  tree_proof: Array<Scalars['BigInt']>;
};

export type ZkCommon_filter = {
  id?: InputMaybe<Scalars['String']>;
  id_not?: InputMaybe<Scalars['String']>;
  id_gt?: InputMaybe<Scalars['String']>;
  id_lt?: InputMaybe<Scalars['String']>;
  id_gte?: InputMaybe<Scalars['String']>;
  id_lte?: InputMaybe<Scalars['String']>;
  id_in?: InputMaybe<Array<Scalars['String']>>;
  id_not_in?: InputMaybe<Array<Scalars['String']>>;
  id_contains?: InputMaybe<Scalars['String']>;
  id_contains_nocase?: InputMaybe<Scalars['String']>;
  id_not_contains?: InputMaybe<Scalars['String']>;
  id_not_contains_nocase?: InputMaybe<Scalars['String']>;
  id_starts_with?: InputMaybe<Scalars['String']>;
  id_starts_with_nocase?: InputMaybe<Scalars['String']>;
  id_not_starts_with?: InputMaybe<Scalars['String']>;
  id_not_starts_with_nocase?: InputMaybe<Scalars['String']>;
  id_ends_with?: InputMaybe<Scalars['String']>;
  id_ends_with_nocase?: InputMaybe<Scalars['String']>;
  id_not_ends_with?: InputMaybe<Scalars['String']>;
  id_not_ends_with_nocase?: InputMaybe<Scalars['String']>;
  pooltx?: InputMaybe<Scalars['String']>;
  pooltx_not?: InputMaybe<Scalars['String']>;
  pooltx_gt?: InputMaybe<Scalars['String']>;
  pooltx_lt?: InputMaybe<Scalars['String']>;
  pooltx_gte?: InputMaybe<Scalars['String']>;
  pooltx_lte?: InputMaybe<Scalars['String']>;
  pooltx_in?: InputMaybe<Array<Scalars['String']>>;
  pooltx_not_in?: InputMaybe<Array<Scalars['String']>>;
  pooltx_contains?: InputMaybe<Scalars['String']>;
  pooltx_contains_nocase?: InputMaybe<Scalars['String']>;
  pooltx_not_contains?: InputMaybe<Scalars['String']>;
  pooltx_not_contains_nocase?: InputMaybe<Scalars['String']>;
  pooltx_starts_with?: InputMaybe<Scalars['String']>;
  pooltx_starts_with_nocase?: InputMaybe<Scalars['String']>;
  pooltx_not_starts_with?: InputMaybe<Scalars['String']>;
  pooltx_not_starts_with_nocase?: InputMaybe<Scalars['String']>;
  pooltx_ends_with?: InputMaybe<Scalars['String']>;
  pooltx_ends_with_nocase?: InputMaybe<Scalars['String']>;
  pooltx_not_ends_with?: InputMaybe<Scalars['String']>;
  pooltx_not_ends_with_nocase?: InputMaybe<Scalars['String']>;
  pooltx_?: InputMaybe<PoolTx_filter>;
  out_commit?: InputMaybe<Scalars['BigInt']>;
  out_commit_not?: InputMaybe<Scalars['BigInt']>;
  out_commit_gt?: InputMaybe<Scalars['BigInt']>;
  out_commit_lt?: InputMaybe<Scalars['BigInt']>;
  out_commit_gte?: InputMaybe<Scalars['BigInt']>;
  out_commit_lte?: InputMaybe<Scalars['BigInt']>;
  out_commit_in?: InputMaybe<Array<Scalars['BigInt']>>;
  out_commit_not_in?: InputMaybe<Array<Scalars['BigInt']>>;
  witness?: InputMaybe<Array<Scalars['BigInt']>>;
  witness_not?: InputMaybe<Array<Scalars['BigInt']>>;
  witness_contains?: InputMaybe<Array<Scalars['BigInt']>>;
  witness_contains_nocase?: InputMaybe<Array<Scalars['BigInt']>>;
  witness_not_contains?: InputMaybe<Array<Scalars['BigInt']>>;
  witness_not_contains_nocase?: InputMaybe<Array<Scalars['BigInt']>>;
  tree_root_after?: InputMaybe<Scalars['BigInt']>;
  tree_root_after_not?: InputMaybe<Scalars['BigInt']>;
  tree_root_after_gt?: InputMaybe<Scalars['BigInt']>;
  tree_root_after_lt?: InputMaybe<Scalars['BigInt']>;
  tree_root_after_gte?: InputMaybe<Scalars['BigInt']>;
  tree_root_after_lte?: InputMaybe<Scalars['BigInt']>;
  tree_root_after_in?: InputMaybe<Array<Scalars['BigInt']>>;
  tree_root_after_not_in?: InputMaybe<Array<Scalars['BigInt']>>;
  tree_proof?: InputMaybe<Array<Scalars['BigInt']>>;
  tree_proof_not?: InputMaybe<Array<Scalars['BigInt']>>;
  tree_proof_contains?: InputMaybe<Array<Scalars['BigInt']>>;
  tree_proof_contains_nocase?: InputMaybe<Array<Scalars['BigInt']>>;
  tree_proof_not_contains?: InputMaybe<Array<Scalars['BigInt']>>;
  tree_proof_not_contains_nocase?: InputMaybe<Array<Scalars['BigInt']>>;
  /** Filter for the block changed event. */
  _change_block?: InputMaybe<BlockChangedFilter>;
  and?: InputMaybe<Array<InputMaybe<ZkCommon_filter>>>;
  or?: InputMaybe<Array<InputMaybe<ZkCommon_filter>>>;
};

export type ZkCommon_orderBy =
  | 'id'
  | 'pooltx'
  | 'pooltx__id'
  | 'pooltx__index'
  | 'pooltx__tx'
  | 'pooltx__ts'
  | 'pooltx__all_messages_hash'
  | 'pooltx__type'
  | 'pooltx__message'
  | 'pooltx__gas_used'
  | 'pooltx__calldata'
  | 'out_commit'
  | 'witness'
  | 'tree_root_after'
  | 'tree_proof';

export type _Block_ = {
  /** The hash of the block */
  hash?: Maybe<Scalars['Bytes']>;
  /** The block number */
  number: Scalars['Int'];
  /** Integer representation of the timestamp stored in blocks for the chain */
  timestamp?: Maybe<Scalars['Int']>;
};

/** The type for the top-level _meta field */
export type _Meta_ = {
  /**
   * Information about a specific subgraph block. The hash of the block
   * will be null if the _meta field has a block constraint that asks for
   * a block number. It will be filled if the _meta field has no block constraint
   * and therefore asks for the latest  block
   *
   */
  block: _Block_;
  /** The deployment ID */
  deployment: Scalars['String'];
  /** If `true`, the subgraph encountered indexing errors at some past block */
  hasIndexingErrors: Scalars['Boolean'];
};

export type _SubgraphErrorPolicy_ =
  /** Data will be returned even if the subgraph has indexing errors */
  | 'allow'
  /** If the subgraph has indexing errors, data will be omitted. The default. */
  | 'deny';

export type WithIndex<TObject> = TObject & Record<string, any>;
export type ResolversObject<TObject> = WithIndex<TObject>;

export type ResolverTypeWrapper<T> = Promise<T> | T;


export type ResolverWithResolve<TResult, TParent, TContext, TArgs> = {
  resolve: ResolverFn<TResult, TParent, TContext, TArgs>;
};

export type LegacyStitchingResolver<TResult, TParent, TContext, TArgs> = {
  fragment: string;
  resolve: ResolverFn<TResult, TParent, TContext, TArgs>;
};

export type NewStitchingResolver<TResult, TParent, TContext, TArgs> = {
  selectionSet: string | ((fieldNode: FieldNode) => SelectionSetNode);
  resolve: ResolverFn<TResult, TParent, TContext, TArgs>;
};
export type StitchingResolver<TResult, TParent, TContext, TArgs> = LegacyStitchingResolver<TResult, TParent, TContext, TArgs> | NewStitchingResolver<TResult, TParent, TContext, TArgs>;
export type Resolver<TResult, TParent = {}, TContext = {}, TArgs = {}> =
  | ResolverFn<TResult, TParent, TContext, TArgs>
  | ResolverWithResolve<TResult, TParent, TContext, TArgs>
  | StitchingResolver<TResult, TParent, TContext, TArgs>;

export type ResolverFn<TResult, TParent, TContext, TArgs> = (
  parent: TParent,
  args: TArgs,
  context: TContext,
  info: GraphQLResolveInfo
) => Promise<TResult> | TResult;

export type SubscriptionSubscribeFn<TResult, TParent, TContext, TArgs> = (
  parent: TParent,
  args: TArgs,
  context: TContext,
  info: GraphQLResolveInfo
) => AsyncIterable<TResult> | Promise<AsyncIterable<TResult>>;

export type SubscriptionResolveFn<TResult, TParent, TContext, TArgs> = (
  parent: TParent,
  args: TArgs,
  context: TContext,
  info: GraphQLResolveInfo
) => TResult | Promise<TResult>;

export interface SubscriptionSubscriberObject<TResult, TKey extends string, TParent, TContext, TArgs> {
  subscribe: SubscriptionSubscribeFn<{ [key in TKey]: TResult }, TParent, TContext, TArgs>;
  resolve?: SubscriptionResolveFn<TResult, { [key in TKey]: TResult }, TContext, TArgs>;
}

export interface SubscriptionResolverObject<TResult, TParent, TContext, TArgs> {
  subscribe: SubscriptionSubscribeFn<any, TParent, TContext, TArgs>;
  resolve: SubscriptionResolveFn<TResult, any, TContext, TArgs>;
}

export type SubscriptionObject<TResult, TKey extends string, TParent, TContext, TArgs> =
  | SubscriptionSubscriberObject<TResult, TKey, TParent, TContext, TArgs>
  | SubscriptionResolverObject<TResult, TParent, TContext, TArgs>;

export type SubscriptionResolver<TResult, TKey extends string, TParent = {}, TContext = {}, TArgs = {}> =
  | ((...args: any[]) => SubscriptionObject<TResult, TKey, TParent, TContext, TArgs>)
  | SubscriptionObject<TResult, TKey, TParent, TContext, TArgs>;

export type TypeResolveFn<TTypes, TParent = {}, TContext = {}> = (
  parent: TParent,
  context: TContext,
  info: GraphQLResolveInfo
) => Maybe<TTypes> | Promise<Maybe<TTypes>>;

export type IsTypeOfResolverFn<T = {}, TContext = {}> = (obj: T, context: TContext, info: GraphQLResolveInfo) => boolean | Promise<boolean>;

export type NextResolverFn<T> = () => Promise<T>;

export type DirectiveResolverFn<TResult = {}, TParent = {}, TContext = {}, TArgs = {}> = (
  next: NextResolverFn<TResult>,
  parent: TParent,
  args: TArgs,
  context: TContext,
  info: GraphQLResolveInfo
) => TResult | Promise<TResult>;



/** Mapping between all available schema types and the resolvers types */
export type ResolversTypes = ResolversObject<{
  Query: ResolverTypeWrapper<{}>;
  Subscription: ResolverTypeWrapper<{}>;
  BigDecimal: ResolverTypeWrapper<Scalars['BigDecimal']>;
  BigInt: ResolverTypeWrapper<Scalars['BigInt']>;
  BlockChangedFilter: BlockChangedFilter;
  Block_height: Block_height;
  Boolean: ResolverTypeWrapper<Scalars['Boolean']>;
  Bytes: ResolverTypeWrapper<Scalars['Bytes']>;
  DDBatchOperation: ResolverTypeWrapper<DDBatchOperation>;
  DDBatchOperation_filter: DDBatchOperation_filter;
  DDBatchOperation_orderBy: DDBatchOperation_orderBy;
  DepositOperation: ResolverTypeWrapper<DepositOperation>;
  DepositOperation_filter: DepositOperation_filter;
  DepositOperation_orderBy: DepositOperation_orderBy;
  DirectDeposit: ResolverTypeWrapper<DirectDeposit>;
  DirectDeposit_filter: DirectDeposit_filter;
  DirectDeposit_orderBy: DirectDeposit_orderBy;
  Float: ResolverTypeWrapper<Scalars['Float']>;
  ID: ResolverTypeWrapper<Scalars['ID']>;
  Int: ResolverTypeWrapper<Scalars['Int']>;
  Int8: ResolverTypeWrapper<Scalars['Int8']>;
  LastSyncBlock: ResolverTypeWrapper<LastSyncBlock>;
  LastSyncBlock_filter: LastSyncBlock_filter;
  LastSyncBlock_orderBy: LastSyncBlock_orderBy;
  Operation: ResolversTypes['DDBatchOperation'] | ResolversTypes['DepositOperation'] | ResolversTypes['PermittableDepositOperation'] | ResolversTypes['TransferOperation'] | ResolversTypes['WithdrawalOperation'];
  Operation_filter: Operation_filter;
  Operation_orderBy: Operation_orderBy;
  OrderDirection: OrderDirection;
  Payment: ResolverTypeWrapper<Payment>;
  Payment_filter: Payment_filter;
  Payment_orderBy: Payment_orderBy;
  PermittableDepositOperation: ResolverTypeWrapper<PermittableDepositOperation>;
  PermittableDepositOperation_filter: PermittableDepositOperation_filter;
  PermittableDepositOperation_orderBy: PermittableDepositOperation_orderBy;
  PoolTx: ResolverTypeWrapper<PoolTx>;
  PoolTx_filter: PoolTx_filter;
  PoolTx_orderBy: PoolTx_orderBy;
  String: ResolverTypeWrapper<Scalars['String']>;
  TransferOperation: ResolverTypeWrapper<TransferOperation>;
  TransferOperation_filter: TransferOperation_filter;
  TransferOperation_orderBy: TransferOperation_orderBy;
  WithdrawalOperation: ResolverTypeWrapper<WithdrawalOperation>;
  WithdrawalOperation_filter: WithdrawalOperation_filter;
  WithdrawalOperation_orderBy: WithdrawalOperation_orderBy;
  ZkCommon: ResolverTypeWrapper<ZkCommon>;
  ZkCommon_filter: ZkCommon_filter;
  ZkCommon_orderBy: ZkCommon_orderBy;
  _Block_: ResolverTypeWrapper<_Block_>;
  _Meta_: ResolverTypeWrapper<_Meta_>;
  _SubgraphErrorPolicy_: _SubgraphErrorPolicy_;
}>;

/** Mapping between all available schema types and the resolvers parents */
export type ResolversParentTypes = ResolversObject<{
  Query: {};
  Subscription: {};
  BigDecimal: Scalars['BigDecimal'];
  BigInt: Scalars['BigInt'];
  BlockChangedFilter: BlockChangedFilter;
  Block_height: Block_height;
  Boolean: Scalars['Boolean'];
  Bytes: Scalars['Bytes'];
  DDBatchOperation: DDBatchOperation;
  DDBatchOperation_filter: DDBatchOperation_filter;
  DepositOperation: DepositOperation;
  DepositOperation_filter: DepositOperation_filter;
  DirectDeposit: DirectDeposit;
  DirectDeposit_filter: DirectDeposit_filter;
  Float: Scalars['Float'];
  ID: Scalars['ID'];
  Int: Scalars['Int'];
  Int8: Scalars['Int8'];
  LastSyncBlock: LastSyncBlock;
  LastSyncBlock_filter: LastSyncBlock_filter;
  Operation: ResolversParentTypes['DDBatchOperation'] | ResolversParentTypes['DepositOperation'] | ResolversParentTypes['PermittableDepositOperation'] | ResolversParentTypes['TransferOperation'] | ResolversParentTypes['WithdrawalOperation'];
  Operation_filter: Operation_filter;
  Payment: Payment;
  Payment_filter: Payment_filter;
  PermittableDepositOperation: PermittableDepositOperation;
  PermittableDepositOperation_filter: PermittableDepositOperation_filter;
  PoolTx: PoolTx;
  PoolTx_filter: PoolTx_filter;
  String: Scalars['String'];
  TransferOperation: TransferOperation;
  TransferOperation_filter: TransferOperation_filter;
  WithdrawalOperation: WithdrawalOperation;
  WithdrawalOperation_filter: WithdrawalOperation_filter;
  ZkCommon: ZkCommon;
  ZkCommon_filter: ZkCommon_filter;
  _Block_: _Block_;
  _Meta_: _Meta_;
}>;

export type entityDirectiveArgs = { };

export type entityDirectiveResolver<Result, Parent, ContextType = MeshContext & { subgraphEndpoint: string }, Args = entityDirectiveArgs> = DirectiveResolverFn<Result, Parent, ContextType, Args>;

export type subgraphIdDirectiveArgs = {
  id: Scalars['String'];
};

export type subgraphIdDirectiveResolver<Result, Parent, ContextType = MeshContext & { subgraphEndpoint: string }, Args = subgraphIdDirectiveArgs> = DirectiveResolverFn<Result, Parent, ContextType, Args>;

export type derivedFromDirectiveArgs = {
  field: Scalars['String'];
};

export type derivedFromDirectiveResolver<Result, Parent, ContextType = MeshContext & { subgraphEndpoint: string }, Args = derivedFromDirectiveArgs> = DirectiveResolverFn<Result, Parent, ContextType, Args>;

export type QueryResolvers<ContextType = MeshContext & { subgraphEndpoint: string }, ParentType extends ResolversParentTypes['Query'] = ResolversParentTypes['Query']> = ResolversObject<{
  directDeposit?: Resolver<Maybe<ResolversTypes['DirectDeposit']>, ParentType, ContextType, RequireFields<QuerydirectDepositArgs, 'id' | 'subgraphError'>>;
  directDeposits?: Resolver<Array<ResolversTypes['DirectDeposit']>, ParentType, ContextType, RequireFields<QuerydirectDepositsArgs, 'skip' | 'first' | 'subgraphError'>>;
  payment?: Resolver<Maybe<ResolversTypes['Payment']>, ParentType, ContextType, RequireFields<QuerypaymentArgs, 'id' | 'subgraphError'>>;
  payments?: Resolver<Array<ResolversTypes['Payment']>, ParentType, ContextType, RequireFields<QuerypaymentsArgs, 'skip' | 'first' | 'subgraphError'>>;
  zkCommon?: Resolver<Maybe<ResolversTypes['ZkCommon']>, ParentType, ContextType, RequireFields<QueryzkCommonArgs, 'id' | 'subgraphError'>>;
  zkCommons?: Resolver<Array<ResolversTypes['ZkCommon']>, ParentType, ContextType, RequireFields<QueryzkCommonsArgs, 'skip' | 'first' | 'subgraphError'>>;
  depositOperation?: Resolver<Maybe<ResolversTypes['DepositOperation']>, ParentType, ContextType, RequireFields<QuerydepositOperationArgs, 'id' | 'subgraphError'>>;
  depositOperations?: Resolver<Array<ResolversTypes['DepositOperation']>, ParentType, ContextType, RequireFields<QuerydepositOperationsArgs, 'skip' | 'first' | 'subgraphError'>>;
  transferOperation?: Resolver<Maybe<ResolversTypes['TransferOperation']>, ParentType, ContextType, RequireFields<QuerytransferOperationArgs, 'id' | 'subgraphError'>>;
  transferOperations?: Resolver<Array<ResolversTypes['TransferOperation']>, ParentType, ContextType, RequireFields<QuerytransferOperationsArgs, 'skip' | 'first' | 'subgraphError'>>;
  withdrawalOperation?: Resolver<Maybe<ResolversTypes['WithdrawalOperation']>, ParentType, ContextType, RequireFields<QuerywithdrawalOperationArgs, 'id' | 'subgraphError'>>;
  withdrawalOperations?: Resolver<Array<ResolversTypes['WithdrawalOperation']>, ParentType, ContextType, RequireFields<QuerywithdrawalOperationsArgs, 'skip' | 'first' | 'subgraphError'>>;
  permittableDepositOperation?: Resolver<Maybe<ResolversTypes['PermittableDepositOperation']>, ParentType, ContextType, RequireFields<QuerypermittableDepositOperationArgs, 'id' | 'subgraphError'>>;
  permittableDepositOperations?: Resolver<Array<ResolversTypes['PermittableDepositOperation']>, ParentType, ContextType, RequireFields<QuerypermittableDepositOperationsArgs, 'skip' | 'first' | 'subgraphError'>>;
  ddbatchOperation?: Resolver<Maybe<ResolversTypes['DDBatchOperation']>, ParentType, ContextType, RequireFields<QueryddbatchOperationArgs, 'id' | 'subgraphError'>>;
  ddbatchOperations?: Resolver<Array<ResolversTypes['DDBatchOperation']>, ParentType, ContextType, RequireFields<QueryddbatchOperationsArgs, 'skip' | 'first' | 'subgraphError'>>;
  poolTx?: Resolver<Maybe<ResolversTypes['PoolTx']>, ParentType, ContextType, RequireFields<QuerypoolTxArgs, 'id' | 'subgraphError'>>;
  poolTxes?: Resolver<Array<ResolversTypes['PoolTx']>, ParentType, ContextType, RequireFields<QuerypoolTxesArgs, 'skip' | 'first' | 'subgraphError'>>;
  lastSyncBlock?: Resolver<Maybe<ResolversTypes['LastSyncBlock']>, ParentType, ContextType, RequireFields<QuerylastSyncBlockArgs, 'id' | 'subgraphError'>>;
  lastSyncBlocks?: Resolver<Array<ResolversTypes['LastSyncBlock']>, ParentType, ContextType, RequireFields<QuerylastSyncBlocksArgs, 'skip' | 'first' | 'subgraphError'>>;
  operation?: Resolver<Maybe<ResolversTypes['Operation']>, ParentType, ContextType, RequireFields<QueryoperationArgs, 'id' | 'subgraphError'>>;
  operations?: Resolver<Array<ResolversTypes['Operation']>, ParentType, ContextType, RequireFields<QueryoperationsArgs, 'skip' | 'first' | 'subgraphError'>>;
  _meta?: Resolver<Maybe<ResolversTypes['_Meta_']>, ParentType, ContextType, Partial<Query_metaArgs>>;
}>;

export type SubscriptionResolvers<ContextType = MeshContext & { subgraphEndpoint: string }, ParentType extends ResolversParentTypes['Subscription'] = ResolversParentTypes['Subscription']> = ResolversObject<{
  directDeposit?: SubscriptionResolver<Maybe<ResolversTypes['DirectDeposit']>, "directDeposit", ParentType, ContextType, RequireFields<SubscriptiondirectDepositArgs, 'id' | 'subgraphError'>>;
  directDeposits?: SubscriptionResolver<Array<ResolversTypes['DirectDeposit']>, "directDeposits", ParentType, ContextType, RequireFields<SubscriptiondirectDepositsArgs, 'skip' | 'first' | 'subgraphError'>>;
  payment?: SubscriptionResolver<Maybe<ResolversTypes['Payment']>, "payment", ParentType, ContextType, RequireFields<SubscriptionpaymentArgs, 'id' | 'subgraphError'>>;
  payments?: SubscriptionResolver<Array<ResolversTypes['Payment']>, "payments", ParentType, ContextType, RequireFields<SubscriptionpaymentsArgs, 'skip' | 'first' | 'subgraphError'>>;
  zkCommon?: SubscriptionResolver<Maybe<ResolversTypes['ZkCommon']>, "zkCommon", ParentType, ContextType, RequireFields<SubscriptionzkCommonArgs, 'id' | 'subgraphError'>>;
  zkCommons?: SubscriptionResolver<Array<ResolversTypes['ZkCommon']>, "zkCommons", ParentType, ContextType, RequireFields<SubscriptionzkCommonsArgs, 'skip' | 'first' | 'subgraphError'>>;
  depositOperation?: SubscriptionResolver<Maybe<ResolversTypes['DepositOperation']>, "depositOperation", ParentType, ContextType, RequireFields<SubscriptiondepositOperationArgs, 'id' | 'subgraphError'>>;
  depositOperations?: SubscriptionResolver<Array<ResolversTypes['DepositOperation']>, "depositOperations", ParentType, ContextType, RequireFields<SubscriptiondepositOperationsArgs, 'skip' | 'first' | 'subgraphError'>>;
  transferOperation?: SubscriptionResolver<Maybe<ResolversTypes['TransferOperation']>, "transferOperation", ParentType, ContextType, RequireFields<SubscriptiontransferOperationArgs, 'id' | 'subgraphError'>>;
  transferOperations?: SubscriptionResolver<Array<ResolversTypes['TransferOperation']>, "transferOperations", ParentType, ContextType, RequireFields<SubscriptiontransferOperationsArgs, 'skip' | 'first' | 'subgraphError'>>;
  withdrawalOperation?: SubscriptionResolver<Maybe<ResolversTypes['WithdrawalOperation']>, "withdrawalOperation", ParentType, ContextType, RequireFields<SubscriptionwithdrawalOperationArgs, 'id' | 'subgraphError'>>;
  withdrawalOperations?: SubscriptionResolver<Array<ResolversTypes['WithdrawalOperation']>, "withdrawalOperations", ParentType, ContextType, RequireFields<SubscriptionwithdrawalOperationsArgs, 'skip' | 'first' | 'subgraphError'>>;
  permittableDepositOperation?: SubscriptionResolver<Maybe<ResolversTypes['PermittableDepositOperation']>, "permittableDepositOperation", ParentType, ContextType, RequireFields<SubscriptionpermittableDepositOperationArgs, 'id' | 'subgraphError'>>;
  permittableDepositOperations?: SubscriptionResolver<Array<ResolversTypes['PermittableDepositOperation']>, "permittableDepositOperations", ParentType, ContextType, RequireFields<SubscriptionpermittableDepositOperationsArgs, 'skip' | 'first' | 'subgraphError'>>;
  ddbatchOperation?: SubscriptionResolver<Maybe<ResolversTypes['DDBatchOperation']>, "ddbatchOperation", ParentType, ContextType, RequireFields<SubscriptionddbatchOperationArgs, 'id' | 'subgraphError'>>;
  ddbatchOperations?: SubscriptionResolver<Array<ResolversTypes['DDBatchOperation']>, "ddbatchOperations", ParentType, ContextType, RequireFields<SubscriptionddbatchOperationsArgs, 'skip' | 'first' | 'subgraphError'>>;
  poolTx?: SubscriptionResolver<Maybe<ResolversTypes['PoolTx']>, "poolTx", ParentType, ContextType, RequireFields<SubscriptionpoolTxArgs, 'id' | 'subgraphError'>>;
  poolTxes?: SubscriptionResolver<Array<ResolversTypes['PoolTx']>, "poolTxes", ParentType, ContextType, RequireFields<SubscriptionpoolTxesArgs, 'skip' | 'first' | 'subgraphError'>>;
  lastSyncBlock?: SubscriptionResolver<Maybe<ResolversTypes['LastSyncBlock']>, "lastSyncBlock", ParentType, ContextType, RequireFields<SubscriptionlastSyncBlockArgs, 'id' | 'subgraphError'>>;
  lastSyncBlocks?: SubscriptionResolver<Array<ResolversTypes['LastSyncBlock']>, "lastSyncBlocks", ParentType, ContextType, RequireFields<SubscriptionlastSyncBlocksArgs, 'skip' | 'first' | 'subgraphError'>>;
  operation?: SubscriptionResolver<Maybe<ResolversTypes['Operation']>, "operation", ParentType, ContextType, RequireFields<SubscriptionoperationArgs, 'id' | 'subgraphError'>>;
  operations?: SubscriptionResolver<Array<ResolversTypes['Operation']>, "operations", ParentType, ContextType, RequireFields<SubscriptionoperationsArgs, 'skip' | 'first' | 'subgraphError'>>;
  _meta?: SubscriptionResolver<Maybe<ResolversTypes['_Meta_']>, "_meta", ParentType, ContextType, Partial<Subscription_metaArgs>>;
}>;

export interface BigDecimalScalarConfig extends GraphQLScalarTypeConfig<ResolversTypes['BigDecimal'], any> {
  name: 'BigDecimal';
}

export interface BigIntScalarConfig extends GraphQLScalarTypeConfig<ResolversTypes['BigInt'], any> {
  name: 'BigInt';
}

export interface BytesScalarConfig extends GraphQLScalarTypeConfig<ResolversTypes['Bytes'], any> {
  name: 'Bytes';
}

export type DDBatchOperationResolvers<ContextType = MeshContext & { subgraphEndpoint: string }, ParentType extends ResolversParentTypes['DDBatchOperation'] = ResolversParentTypes['DDBatchOperation']> = ResolversObject<{
  id?: Resolver<ResolversTypes['String'], ParentType, ContextType>;
  pooltx?: Resolver<ResolversTypes['PoolTx'], ParentType, ContextType>;
  delegated_deposits?: Resolver<Array<ResolversTypes['DirectDeposit']>, ParentType, ContextType, RequireFields<DDBatchOperationdelegated_depositsArgs, 'skip' | 'first'>>;
  __isTypeOf?: IsTypeOfResolverFn<ParentType, ContextType>;
}>;

export type DepositOperationResolvers<ContextType = MeshContext & { subgraphEndpoint: string }, ParentType extends ResolversParentTypes['DepositOperation'] = ResolversParentTypes['DepositOperation']> = ResolversObject<{
  id?: Resolver<ResolversTypes['String'], ParentType, ContextType>;
  pooltx?: Resolver<ResolversTypes['PoolTx'], ParentType, ContextType>;
  nullifier?: Resolver<ResolversTypes['BigInt'], ParentType, ContextType>;
  index_ref?: Resolver<ResolversTypes['BigInt'], ParentType, ContextType>;
  token_amount?: Resolver<ResolversTypes['BigInt'], ParentType, ContextType>;
  fee?: Resolver<ResolversTypes['BigInt'], ParentType, ContextType>;
  __isTypeOf?: IsTypeOfResolverFn<ParentType, ContextType>;
}>;

export type DirectDepositResolvers<ContextType = MeshContext & { subgraphEndpoint: string }, ParentType extends ResolversParentTypes['DirectDeposit'] = ResolversParentTypes['DirectDeposit']> = ResolversObject<{
  id?: Resolver<ResolversTypes['String'], ParentType, ContextType>;
  index?: Resolver<ResolversTypes['BigInt'], ParentType, ContextType>;
  pending?: Resolver<ResolversTypes['Boolean'], ParentType, ContextType>;
  completed?: Resolver<ResolversTypes['Boolean'], ParentType, ContextType>;
  refunded?: Resolver<ResolversTypes['Boolean'], ParentType, ContextType>;
  sender?: Resolver<ResolversTypes['Bytes'], ParentType, ContextType>;
  fallbackUser?: Resolver<ResolversTypes['Bytes'], ParentType, ContextType>;
  zkAddress_diversifier?: Resolver<ResolversTypes['Bytes'], ParentType, ContextType>;
  zkAddress_pk?: Resolver<ResolversTypes['Bytes'], ParentType, ContextType>;
  deposit?: Resolver<ResolversTypes['BigInt'], ParentType, ContextType>;
  fee?: Resolver<ResolversTypes['BigInt'], ParentType, ContextType>;
  bnInit?: Resolver<ResolversTypes['BigInt'], ParentType, ContextType>;
  tsInit?: Resolver<ResolversTypes['BigInt'], ParentType, ContextType>;
  txInit?: Resolver<ResolversTypes['Bytes'], ParentType, ContextType>;
  payment?: Resolver<Maybe<ResolversTypes['Payment']>, ParentType, ContextType>;
  bnClosed?: Resolver<Maybe<ResolversTypes['BigInt']>, ParentType, ContextType>;
  tsClosed?: Resolver<Maybe<ResolversTypes['BigInt']>, ParentType, ContextType>;
  txClosed?: Resolver<Maybe<ResolversTypes['Bytes']>, ParentType, ContextType>;
  subgraphEndpoint?: Resolver<ResolversTypes['String'], ParentType, ContextType>;
  __isTypeOf?: IsTypeOfResolverFn<ParentType, ContextType>;
}>;

export interface Int8ScalarConfig extends GraphQLScalarTypeConfig<ResolversTypes['Int8'], any> {
  name: 'Int8';
}

export type LastSyncBlockResolvers<ContextType = MeshContext & { subgraphEndpoint: string }, ParentType extends ResolversParentTypes['LastSyncBlock'] = ResolversParentTypes['LastSyncBlock']> = ResolversObject<{
  id?: Resolver<ResolversTypes['Bytes'], ParentType, ContextType>;
  block?: Resolver<Maybe<ResolversTypes['BigInt']>, ParentType, ContextType>;
  __isTypeOf?: IsTypeOfResolverFn<ParentType, ContextType>;
}>;

export type OperationResolvers<ContextType = MeshContext & { subgraphEndpoint: string }, ParentType extends ResolversParentTypes['Operation'] = ResolversParentTypes['Operation']> = ResolversObject<{
  __resolveType: TypeResolveFn<'DDBatchOperation' | 'DepositOperation' | 'PermittableDepositOperation' | 'TransferOperation' | 'WithdrawalOperation', ParentType, ContextType>;
  id?: Resolver<ResolversTypes['String'], ParentType, ContextType>;
  pooltx?: Resolver<ResolversTypes['PoolTx'], ParentType, ContextType>;
}>;

export type PaymentResolvers<ContextType = MeshContext & { subgraphEndpoint: string }, ParentType extends ResolversParentTypes['Payment'] = ResolversParentTypes['Payment']> = ResolversObject<{
  id?: Resolver<ResolversTypes['String'], ParentType, ContextType>;
  sender?: Resolver<Maybe<ResolversTypes['Bytes']>, ParentType, ContextType>;
  delegated_deposit?: Resolver<ResolversTypes['DirectDeposit'], ParentType, ContextType>;
  token?: Resolver<ResolversTypes['Bytes'], ParentType, ContextType>;
  note?: Resolver<Maybe<ResolversTypes['Bytes']>, ParentType, ContextType>;
  __isTypeOf?: IsTypeOfResolverFn<ParentType, ContextType>;
}>;

export type PermittableDepositOperationResolvers<ContextType = MeshContext & { subgraphEndpoint: string }, ParentType extends ResolversParentTypes['PermittableDepositOperation'] = ResolversParentTypes['PermittableDepositOperation']> = ResolversObject<{
  id?: Resolver<ResolversTypes['String'], ParentType, ContextType>;
  pooltx?: Resolver<ResolversTypes['PoolTx'], ParentType, ContextType>;
  nullifier?: Resolver<ResolversTypes['BigInt'], ParentType, ContextType>;
  index_ref?: Resolver<ResolversTypes['BigInt'], ParentType, ContextType>;
  token_amount?: Resolver<ResolversTypes['BigInt'], ParentType, ContextType>;
  fee?: Resolver<ResolversTypes['BigInt'], ParentType, ContextType>;
  permit_deadline?: Resolver<ResolversTypes['BigInt'], ParentType, ContextType>;
  permit_holder?: Resolver<ResolversTypes['Bytes'], ParentType, ContextType>;
  sig?: Resolver<ResolversTypes['Bytes'], ParentType, ContextType>;
  __isTypeOf?: IsTypeOfResolverFn<ParentType, ContextType>;
}>;

export type PoolTxResolvers<ContextType = MeshContext & { subgraphEndpoint: string }, ParentType extends ResolversParentTypes['PoolTx'] = ResolversParentTypes['PoolTx']> = ResolversObject<{
  id?: Resolver<ResolversTypes['String'], ParentType, ContextType>;
  index?: Resolver<ResolversTypes['BigInt'], ParentType, ContextType>;
  tx?: Resolver<ResolversTypes['Bytes'], ParentType, ContextType>;
  ts?: Resolver<ResolversTypes['BigInt'], ParentType, ContextType>;
  all_messages_hash?: Resolver<ResolversTypes['Bytes'], ParentType, ContextType>;
  type?: Resolver<ResolversTypes['Int'], ParentType, ContextType>;
  message?: Resolver<ResolversTypes['Bytes'], ParentType, ContextType>;
  gas_used?: Resolver<ResolversTypes['Int'], ParentType, ContextType>;
  zk?: Resolver<ResolversTypes['ZkCommon'], ParentType, ContextType>;
  operation?: Resolver<ResolversTypes['Operation'], ParentType, ContextType>;
  calldata?: Resolver<ResolversTypes['Bytes'], ParentType, ContextType>;
  __isTypeOf?: IsTypeOfResolverFn<ParentType, ContextType>;
}>;

export type TransferOperationResolvers<ContextType = MeshContext & { subgraphEndpoint: string }, ParentType extends ResolversParentTypes['TransferOperation'] = ResolversParentTypes['TransferOperation']> = ResolversObject<{
  id?: Resolver<ResolversTypes['String'], ParentType, ContextType>;
  pooltx?: Resolver<ResolversTypes['PoolTx'], ParentType, ContextType>;
  nullifier?: Resolver<ResolversTypes['BigInt'], ParentType, ContextType>;
  index_ref?: Resolver<ResolversTypes['BigInt'], ParentType, ContextType>;
  fee?: Resolver<ResolversTypes['BigInt'], ParentType, ContextType>;
  __isTypeOf?: IsTypeOfResolverFn<ParentType, ContextType>;
}>;

export type WithdrawalOperationResolvers<ContextType = MeshContext & { subgraphEndpoint: string }, ParentType extends ResolversParentTypes['WithdrawalOperation'] = ResolversParentTypes['WithdrawalOperation']> = ResolversObject<{
  id?: Resolver<ResolversTypes['String'], ParentType, ContextType>;
  pooltx?: Resolver<ResolversTypes['PoolTx'], ParentType, ContextType>;
  nullifier?: Resolver<ResolversTypes['BigInt'], ParentType, ContextType>;
  index_ref?: Resolver<ResolversTypes['BigInt'], ParentType, ContextType>;
  energy_amount?: Resolver<ResolversTypes['BigInt'], ParentType, ContextType>;
  token_amount?: Resolver<ResolversTypes['BigInt'], ParentType, ContextType>;
  fee?: Resolver<ResolversTypes['BigInt'], ParentType, ContextType>;
  native_amount?: Resolver<ResolversTypes['BigInt'], ParentType, ContextType>;
  receiver?: Resolver<ResolversTypes['Bytes'], ParentType, ContextType>;
  __isTypeOf?: IsTypeOfResolverFn<ParentType, ContextType>;
}>;

export type ZkCommonResolvers<ContextType = MeshContext & { subgraphEndpoint: string }, ParentType extends ResolversParentTypes['ZkCommon'] = ResolversParentTypes['ZkCommon']> = ResolversObject<{
  id?: Resolver<ResolversTypes['String'], ParentType, ContextType>;
  pooltx?: Resolver<ResolversTypes['PoolTx'], ParentType, ContextType>;
  out_commit?: Resolver<ResolversTypes['BigInt'], ParentType, ContextType>;
  witness?: Resolver<Array<ResolversTypes['BigInt']>, ParentType, ContextType>;
  tree_root_after?: Resolver<ResolversTypes['BigInt'], ParentType, ContextType>;
  tree_proof?: Resolver<Array<ResolversTypes['BigInt']>, ParentType, ContextType>;
  __isTypeOf?: IsTypeOfResolverFn<ParentType, ContextType>;
}>;

export type _Block_Resolvers<ContextType = MeshContext & { subgraphEndpoint: string }, ParentType extends ResolversParentTypes['_Block_'] = ResolversParentTypes['_Block_']> = ResolversObject<{
  hash?: Resolver<Maybe<ResolversTypes['Bytes']>, ParentType, ContextType>;
  number?: Resolver<ResolversTypes['Int'], ParentType, ContextType>;
  timestamp?: Resolver<Maybe<ResolversTypes['Int']>, ParentType, ContextType>;
  __isTypeOf?: IsTypeOfResolverFn<ParentType, ContextType>;
}>;

export type _Meta_Resolvers<ContextType = MeshContext & { subgraphEndpoint: string }, ParentType extends ResolversParentTypes['_Meta_'] = ResolversParentTypes['_Meta_']> = ResolversObject<{
  block?: Resolver<ResolversTypes['_Block_'], ParentType, ContextType>;
  deployment?: Resolver<ResolversTypes['String'], ParentType, ContextType>;
  hasIndexingErrors?: Resolver<ResolversTypes['Boolean'], ParentType, ContextType>;
  __isTypeOf?: IsTypeOfResolverFn<ParentType, ContextType>;
}>;

export type Resolvers<ContextType = MeshContext & { subgraphEndpoint: string }> = ResolversObject<{
  Query?: QueryResolvers<ContextType>;
  Subscription?: SubscriptionResolvers<ContextType>;
  BigDecimal?: GraphQLScalarType;
  BigInt?: GraphQLScalarType;
  Bytes?: GraphQLScalarType;
  DDBatchOperation?: DDBatchOperationResolvers<ContextType>;
  DepositOperation?: DepositOperationResolvers<ContextType>;
  DirectDeposit?: DirectDepositResolvers<ContextType>;
  Int8?: GraphQLScalarType;
  LastSyncBlock?: LastSyncBlockResolvers<ContextType>;
  Operation?: OperationResolvers<ContextType>;
  Payment?: PaymentResolvers<ContextType>;
  PermittableDepositOperation?: PermittableDepositOperationResolvers<ContextType>;
  PoolTx?: PoolTxResolvers<ContextType>;
  TransferOperation?: TransferOperationResolvers<ContextType>;
  WithdrawalOperation?: WithdrawalOperationResolvers<ContextType>;
  ZkCommon?: ZkCommonResolvers<ContextType>;
  _Block_?: _Block_Resolvers<ContextType>;
  _Meta_?: _Meta_Resolvers<ContextType>;
}>;

export type DirectiveResolvers<ContextType = MeshContext & { subgraphEndpoint: string }> = ResolversObject<{
  entity?: entityDirectiveResolver<any, any, ContextType>;
  subgraphId?: subgraphIdDirectiveResolver<any, any, ContextType>;
  derivedFrom?: derivedFromDirectiveResolver<any, any, ContextType>;
}>;

export type MeshContext = ZkbobUsdcPolygonTypes.Context & BaseMeshContext;


import { fileURLToPath } from '@graphql-mesh/utils';
const baseDir = pathModule.join(pathModule.dirname(fileURLToPath(import.meta.url)), '..');

const importFn: ImportFn = <T>(moduleId: string) => {
  const relativeModuleId = (pathModule.isAbsolute(moduleId) ? pathModule.relative(baseDir, moduleId) : moduleId).split('\\').join('/').replace(baseDir + '/', '');
  switch(relativeModuleId) {
    case ".graphclient/sources/zkbob-usdc-polygon/introspectionSchema":
      return Promise.resolve(importedModule$0) as T;
    
    default:
      return Promise.reject(new Error(`Cannot find module '${relativeModuleId}'.`));
  }
};

const rootStore = new MeshStore('.graphclient', new FsStoreStorageAdapter({
  cwd: baseDir,
  importFn,
  fileType: "ts",
}), {
  readonly: true,
  validate: false
});

export const rawServeConfig: YamlConfig.Config['serve'] = undefined as any
export async function getMeshOptions(): Promise<GetMeshOptions> {
const pubsub = new PubSub();
const sourcesStore = rootStore.child('sources');
const logger = new DefaultLogger("GraphClient");
const cache = new (MeshCache as any)({
      ...({} as any),
      importFn,
      store: rootStore.child('cache'),
      pubsub,
      logger,
    } as any)

const sources: MeshResolvedSource[] = [];
const transforms: MeshTransform[] = [];
const additionalEnvelopPlugins: MeshPlugin<any>[] = [];
const zkbobUsdcPolygonTransforms = [];
const zkbobUsdcPolygonHandler = new GraphqlHandler({
              name: "zkbob-usdc-polygon",
              config: {"endpoint":"{context.subgraphEndpoint:https://api.thegraph.com/subgraphs/name/zkbob/zkbob-usdc-polygon}"},
              baseDir,
              cache,
              pubsub,
              store: sourcesStore.child("zkbob-usdc-polygon"),
              logger: logger.child("zkbob-usdc-polygon"),
              importFn,
            });
sources[0] = {
          name: 'zkbob-usdc-polygon',
          handler: zkbobUsdcPolygonHandler,
          transforms: zkbobUsdcPolygonTransforms
        }
const additionalTypeDefs = [parse("extend type DirectDeposit {\n  subgraphEndpoint: String!\n}"),] as any[];
const additionalResolvers = await Promise.all([
        import("../subgraph/resolvers")
            .then(m => m.resolvers || m.default || m)
      ]);
const merger = new(BareMerger as any)({
        cache,
        pubsub,
        logger: logger.child('bareMerger'),
        store: rootStore.child('bareMerger')
      })

  return {
    sources,
    transforms,
    additionalTypeDefs,
    additionalResolvers,
    cache,
    pubsub,
    merger,
    logger,
    additionalEnvelopPlugins,
    get documents() {
      return [
      {
        document: DirectDepositByIdDocument,
        get rawSDL() {
          return printWithCache(DirectDepositByIdDocument);
        },
        location: 'DirectDepositByIdDocument.graphql'
      },{
        document: PendingDirectDepositsDocument,
        get rawSDL() {
          return printWithCache(PendingDirectDepositsDocument);
        },
        location: 'PendingDirectDepositsDocument.graphql'
      },{
        document: PoolTxesByIndexesDocument,
        get rawSDL() {
          return printWithCache(PoolTxesByIndexesDocument);
        },
        location: 'PoolTxesByIndexesDocument.graphql'
<<<<<<< HEAD
      },{
        document: PoolTxesFromIndexDocument,
        get rawSDL() {
          return printWithCache(PoolTxesFromIndexDocument);
        },
        location: 'PoolTxesFromIndexDocument.graphql'
=======
>>>>>>> 01f8ed61
      }
    ];
    },
    fetchFn,
  };
}

export function createBuiltMeshHTTPHandler<TServerContext = {}>(): MeshHTTPHandler<TServerContext> {
  return createMeshHTTPHandler<TServerContext>({
    baseDir,
    getBuiltMesh: getBuiltGraphClient,
    rawServeConfig: undefined,
  })
}


let meshInstance$: Promise<MeshInstance> | undefined;

export function getBuiltGraphClient(): Promise<MeshInstance> {
  if (meshInstance$ == null) {
    meshInstance$ = getMeshOptions().then(meshOptions => getMesh(meshOptions)).then(mesh => {
      const id = mesh.pubsub.subscribe('destroy', () => {
        meshInstance$ = undefined;
        mesh.pubsub.unsubscribe(id);
      });
      return mesh;
    });
  }
  return meshInstance$;
}

export const execute: ExecuteMeshFn = (...args) => getBuiltGraphClient().then(({ execute }) => execute(...args));

export const subscribe: SubscribeMeshFn = (...args) => getBuiltGraphClient().then(({ subscribe }) => subscribe(...args));
export function getBuiltGraphSDK<TGlobalContext = any, TOperationContext = any>(globalContext?: TGlobalContext) {
  const sdkRequester$ = getBuiltGraphClient().then(({ sdkRequesterFactory }) => sdkRequesterFactory(globalContext));
  return getSdk<TOperationContext, TGlobalContext>((...args) => sdkRequester$.then(sdkRequester => sdkRequester(...args)));
}
export type DirectDepositByIdQueryVariables = Exact<{
  id: Scalars['ID'];
}>;


export type DirectDepositByIdQuery = { directDeposit?: Maybe<(
    Pick<DirectDeposit, 'id' | 'pending' | 'refunded' | 'completed' | 'zkAddress_pk' | 'zkAddress_diversifier' | 'deposit' | 'fee' | 'fallbackUser' | 'sender' | 'tsInit' | 'tsClosed' | 'txInit' | 'txClosed'>
    & { payment?: Maybe<Pick<Payment, 'note' | 'sender' | 'token'>> }
  )> };

export type PendingDirectDepositsQueryVariables = Exact<{ [key: string]: never; }>;


export type PendingDirectDepositsQuery = { directDeposits: Array<(
    Pick<DirectDeposit, 'id' | 'pending' | 'zkAddress_pk' | 'zkAddress_diversifier' | 'deposit' | 'fee' | 'fallbackUser' | 'sender' | 'tsInit' | 'txInit'>
    & { payment?: Maybe<Pick<Payment, 'note' | 'sender' | 'token'>> }
  )> };

export type PoolTxesByIndexesQueryVariables = Exact<{
  index_in?: InputMaybe<Array<Scalars['BigInt']> | Scalars['BigInt']>;
  first?: InputMaybe<Scalars['Int']>;
}>;
<<<<<<< HEAD


export type PoolTxesByIndexesQuery = { poolTxes: Array<(
    Pick<PoolTx, 'index' | 'type' | 'ts' | 'tx' | 'message'>
    & { zk: Pick<ZkCommon, 'out_commit'>, operation: (
      Pick<DDBatchOperation, 'id'>
      & { delegated_deposits: Array<(
        Pick<DirectDeposit, 'id' | 'pending' | 'refunded' | 'completed' | 'zkAddress_pk' | 'zkAddress_diversifier' | 'deposit' | 'fee' | 'fallbackUser' | 'sender' | 'tsInit' | 'tsClosed' | 'txInit' | 'txClosed'>
        & { payment?: Maybe<Pick<Payment, 'note' | 'sender' | 'token'>> }
      )> }
    ) | (
      Pick<DepositOperation, 'fee' | 'nullifier' | 'token_amount'>
      & { pooltx: Pick<PoolTx, 'calldata'> }
    ) | Pick<PermittableDepositOperation, 'fee' | 'nullifier' | 'permit_holder' | 'token_amount'> | Pick<TransferOperation, 'fee' | 'nullifier'> | Pick<WithdrawalOperation, 'fee' | 'native_amount' | 'nullifier' | 'receiver' | 'token_amount'> }
  )> };

export type PoolTxesFromIndexQueryVariables = Exact<{
  index_gte: Scalars['BigInt'];
  first?: InputMaybe<Scalars['Int']>;
}>;


export type PoolTxesFromIndexQuery = { poolTxes: Array<(
    Pick<PoolTx, 'index' | 'tx' | 'message'>
    & { zk: Pick<ZkCommon, 'out_commit'> }
  )> };


=======


export type PoolTxesByIndexesQuery = { poolTxes: Array<(
    Pick<PoolTx, 'index' | 'type' | 'ts' | 'tx' | 'message'>
    & { zk: Pick<ZkCommon, 'out_commit'>, operation: (
      Pick<DDBatchOperation, 'id'>
      & { delegated_deposits: Array<(
        Pick<DirectDeposit, 'id' | 'pending' | 'refunded' | 'completed' | 'zkAddress_pk' | 'zkAddress_diversifier' | 'deposit' | 'fee' | 'fallbackUser' | 'sender' | 'tsInit' | 'tsClosed' | 'txInit' | 'txClosed'>
        & { payment?: Maybe<Pick<Payment, 'note' | 'sender' | 'token'>> }
      )> }
    ) | (
      Pick<DepositOperation, 'fee' | 'nullifier' | 'token_amount'>
      & { pooltx: Pick<PoolTx, 'calldata'> }
    ) | Pick<PermittableDepositOperation, 'fee' | 'nullifier' | 'permit_holder' | 'token_amount'> | Pick<TransferOperation, 'fee' | 'nullifier'> | Pick<WithdrawalOperation, 'fee' | 'native_amount' | 'nullifier' | 'receiver' | 'token_amount'> }
  )> };


>>>>>>> 01f8ed61
export const DirectDepositByIdDocument = gql`
    query DirectDepositById($id: ID!) {
  directDeposit(id: $id) {
    id
    pending
    refunded
    completed
    zkAddress_pk
    zkAddress_diversifier
    deposit
    fee
    fallbackUser
    sender
    tsInit
    tsClosed
    txInit
    txClosed
    payment {
      note
      sender
      token
    }
  }
}
    ` as unknown as DocumentNode<DirectDepositByIdQuery, DirectDepositByIdQueryVariables>;
export const PendingDirectDepositsDocument = gql`
    query PendingDirectDeposits {
  directDeposits(orderBy: bnInit, where: {pending: true}) {
    id
    pending
    zkAddress_pk
    zkAddress_diversifier
    deposit
    fee
    fallbackUser
    sender
    tsInit
    txInit
    payment {
      note
      sender
      token
    }
  }
}
    ` as unknown as DocumentNode<PendingDirectDepositsQuery, PendingDirectDepositsQueryVariables>;
export const PoolTxesByIndexesDocument = gql`
    query PoolTxesByIndexes($index_in: [BigInt!], $first: Int = 100) {
  poolTxes(where: {index_in: $index_in}, first: $first) {
    index
    type
    zk {
      out_commit
    }
    ts
    tx
    message
    operation {
      ... on DepositOperation {
        fee
        nullifier
        token_amount
        pooltx {
          calldata
        }
      }
      ... on PermittableDepositOperation {
        fee
        nullifier
        permit_holder
        token_amount
      }
      ... on TransferOperation {
        fee
        nullifier
      }
      ... on WithdrawalOperation {
        fee
        native_amount
        nullifier
        receiver
        token_amount
      }
      ... on DDBatchOperation {
        id
        delegated_deposits {
          id
          pending
          refunded
          completed
          zkAddress_pk
          zkAddress_diversifier
          deposit
          fee
          fallbackUser
          sender
          tsInit
          tsClosed
          txInit
          txClosed
          payment {
            note
            sender
            token
          }
        }
      }
    }
  }
}
    ` as unknown as DocumentNode<PoolTxesByIndexesQuery, PoolTxesByIndexesQueryVariables>;
<<<<<<< HEAD
export const PoolTxesFromIndexDocument = gql`
    query PoolTxesFromIndex($index_gte: BigInt!, $first: Int = 1000) {
  poolTxes(where: {index_gte: $index_gte}, first: $first, orderBy: index) {
    index
    zk {
      out_commit
    }
    tx
    message
  }
}
    ` as unknown as DocumentNode<PoolTxesFromIndexQuery, PoolTxesFromIndexQueryVariables>;

=======
>>>>>>> 01f8ed61




export type Requester<C = {}, E = unknown> = <R, V>(doc: DocumentNode, vars?: V, options?: C) => Promise<R> | AsyncIterable<R>
export function getSdk<C, E>(requester: Requester<C, E>) {
  return {
    DirectDepositById(variables: DirectDepositByIdQueryVariables, options?: C): Promise<DirectDepositByIdQuery> {
      return requester<DirectDepositByIdQuery, DirectDepositByIdQueryVariables>(DirectDepositByIdDocument, variables, options) as Promise<DirectDepositByIdQuery>;
    },
    PendingDirectDeposits(variables?: PendingDirectDepositsQueryVariables, options?: C): Promise<PendingDirectDepositsQuery> {
      return requester<PendingDirectDepositsQuery, PendingDirectDepositsQueryVariables>(PendingDirectDepositsDocument, variables, options) as Promise<PendingDirectDepositsQuery>;
    },
    PoolTxesByIndexes(variables?: PoolTxesByIndexesQueryVariables, options?: C): Promise<PoolTxesByIndexesQuery> {
      return requester<PoolTxesByIndexesQuery, PoolTxesByIndexesQueryVariables>(PoolTxesByIndexesDocument, variables, options) as Promise<PoolTxesByIndexesQuery>;
<<<<<<< HEAD
    },
    PoolTxesFromIndex(variables: PoolTxesFromIndexQueryVariables, options?: C): Promise<PoolTxesFromIndexQuery> {
      return requester<PoolTxesFromIndexQuery, PoolTxesFromIndexQueryVariables>(PoolTxesFromIndexDocument, variables, options) as Promise<PoolTxesFromIndexQuery>;
=======
>>>>>>> 01f8ed61
    }
  };
}
export type Sdk = ReturnType<typeof getSdk>;<|MERGE_RESOLUTION|>--- conflicted
+++ resolved
@@ -1120,7 +1120,6 @@
 
 export type Payment_orderBy =
   | 'id'
-<<<<<<< HEAD
   | 'index'
   | 'pending'
   | 'completed'
@@ -1337,9 +1336,6 @@
 export type Payment_orderBy =
   | 'id'
   | 'sender'
-=======
-  | 'sender'
->>>>>>> 01f8ed61
   | 'delegated_deposit'
   | 'delegated_deposit__id'
   | 'delegated_deposit__index'
@@ -2566,15 +2562,12 @@
           return printWithCache(PoolTxesByIndexesDocument);
         },
         location: 'PoolTxesByIndexesDocument.graphql'
-<<<<<<< HEAD
       },{
         document: PoolTxesFromIndexDocument,
         get rawSDL() {
           return printWithCache(PoolTxesFromIndexDocument);
         },
         location: 'PoolTxesFromIndexDocument.graphql'
-=======
->>>>>>> 01f8ed61
       }
     ];
     },
@@ -2635,7 +2628,6 @@
   index_in?: InputMaybe<Array<Scalars['BigInt']> | Scalars['BigInt']>;
   first?: InputMaybe<Scalars['Int']>;
 }>;
-<<<<<<< HEAD
 
 
 export type PoolTxesByIndexesQuery = { poolTxes: Array<(
@@ -2664,25 +2656,7 @@
   )> };
 
 
-=======
-
-
-export type PoolTxesByIndexesQuery = { poolTxes: Array<(
-    Pick<PoolTx, 'index' | 'type' | 'ts' | 'tx' | 'message'>
-    & { zk: Pick<ZkCommon, 'out_commit'>, operation: (
-      Pick<DDBatchOperation, 'id'>
-      & { delegated_deposits: Array<(
-        Pick<DirectDeposit, 'id' | 'pending' | 'refunded' | 'completed' | 'zkAddress_pk' | 'zkAddress_diversifier' | 'deposit' | 'fee' | 'fallbackUser' | 'sender' | 'tsInit' | 'tsClosed' | 'txInit' | 'txClosed'>
-        & { payment?: Maybe<Pick<Payment, 'note' | 'sender' | 'token'>> }
-      )> }
-    ) | (
-      Pick<DepositOperation, 'fee' | 'nullifier' | 'token_amount'>
-      & { pooltx: Pick<PoolTx, 'calldata'> }
-    ) | Pick<PermittableDepositOperation, 'fee' | 'nullifier' | 'permit_holder' | 'token_amount'> | Pick<TransferOperation, 'fee' | 'nullifier'> | Pick<WithdrawalOperation, 'fee' | 'native_amount' | 'nullifier' | 'receiver' | 'token_amount'> }
-  )> };
-
-
->>>>>>> 01f8ed61
+
 export const DirectDepositByIdDocument = gql`
     query DirectDepositById($id: ID!) {
   directDeposit(id: $id) {
@@ -2794,7 +2768,7 @@
   }
 }
     ` as unknown as DocumentNode<PoolTxesByIndexesQuery, PoolTxesByIndexesQueryVariables>;
-<<<<<<< HEAD
+
 export const PoolTxesFromIndexDocument = gql`
     query PoolTxesFromIndex($index_gte: BigInt!, $first: Int = 1000) {
   poolTxes(where: {index_gte: $index_gte}, first: $first, orderBy: index) {
@@ -2808,8 +2782,6 @@
 }
     ` as unknown as DocumentNode<PoolTxesFromIndexQuery, PoolTxesFromIndexQueryVariables>;
 
-=======
->>>>>>> 01f8ed61
 
 
 
@@ -2825,12 +2797,9 @@
     },
     PoolTxesByIndexes(variables?: PoolTxesByIndexesQueryVariables, options?: C): Promise<PoolTxesByIndexesQuery> {
       return requester<PoolTxesByIndexesQuery, PoolTxesByIndexesQueryVariables>(PoolTxesByIndexesDocument, variables, options) as Promise<PoolTxesByIndexesQuery>;
-<<<<<<< HEAD
     },
     PoolTxesFromIndex(variables: PoolTxesFromIndexQueryVariables, options?: C): Promise<PoolTxesFromIndexQuery> {
       return requester<PoolTxesFromIndexQuery, PoolTxesFromIndexQueryVariables>(PoolTxesFromIndexDocument, variables, options) as Promise<PoolTxesFromIndexQuery>;
-=======
->>>>>>> 01f8ed61
     }
   };
 }

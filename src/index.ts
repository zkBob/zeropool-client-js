import { wrap } from 'comlink';
import { SnarkConfigParams } from './config';
import { FileCache } from './file-cache';
<<<<<<< HEAD
export { ZkBobClient, TransferConfig, FeeAmount, PoolLimits, TreeState } from './client';
export { TreeNode } from 'libzkbob-rs-wasm-web';
=======
export { ZkBobClient, TransferConfig, FeeAmount, PoolLimits, TreeState, SyncStat } from './client';
>>>>>>> 10164cb7
export { TxType } from './tx';
export { HistoryRecord, HistoryTransactionType, HistoryRecordState } from './history'
export { EphemeralAddress, EphemeralPool } from './ephemeral'
export * from './errors'

export enum InitState {
  Started = 1,
  DownloadingParams,
  InitWorker,
  InitWasm,
  Completed,
  Failed,
}

export interface InitStatus {
  state: InitState;
  download: {loaded: number, total: number};  // bytes
  error?: Error | undefined;
}

export type InitLibCallback = (status: InitStatus) => void;

export class ZkBobLibState {
  public fileCache: FileCache;
  public worker: any;
}

async function fetchTxParamsHash(relayerUrl: string): Promise<string> {
  const url = new URL('/params/hash/tx', relayerUrl);
  const headers = {'content-type': 'application/json;charset=UTF-8'};
  const res = await fetch(url.toString(), {headers});

  return (await res.json()).hash;
}

export async function init(
  snarkParams: SnarkConfigParams,
  relayerURL: string | undefined = undefined, // we'll try to fetch parameters hash for verification
  statusCallback: InitLibCallback | undefined = undefined,
): Promise<ZkBobLibState> {
  const fileCache = await FileCache.init();

  let lastProgress = {loaded: -1, total: -1};

  if (statusCallback !== undefined) {
    statusCallback({ state: InitState.Started, download: lastProgress });
  }

  // Get tx parameters hash from the relayer
  // to check local params consistence
  let txParamsHash: string | undefined = undefined;
  if (relayerURL !== undefined) {
    try {
      txParamsHash = await fetchTxParamsHash(relayerURL);
    } catch (err) {
      console.warn(`Cannot fetch tx parameters hash from the relayer (${err.message})`);
    }
  }

  let worker: any;

  // Intercept all possible exceptions to process `Failed` status
  try {
    let loaded = false;

    worker = wrap(new Worker(new URL('./worker.js', import.meta.url), { type: 'module' }));
    const initializer: Promise<void> = worker.initWasm({
      txParams: snarkParams.transferParamsUrl,
      treeParams: snarkParams.treeParamsUrl,
    }, txParamsHash, 
    {
      transferVkUrl: snarkParams.transferVkUrl,
      treeVkUrl: snarkParams.treeVkUrl,
    });

    
    initializer.then(() => {
      loaded = true
    });

    if (statusCallback !== undefined) {
      // progress pseudo callback
      let lastStage = 0;
      while (loaded == false) {
        const progress = await worker.getProgress();
        const stage = await worker.getLoadingStage();
        switch(stage) {
          case 4: //LoadingStage.Download: // we cannot import LoadingStage in runtime
            if (progress.total > 0 && progress.loaded != lastProgress.loaded) {
              lastProgress = progress;
              statusCallback({ state: InitState.DownloadingParams, download: lastProgress });
            }
            break;

          case 5: //LoadingStage.LoadObjects: // we cannot import LoadingStage in runtime
            if(lastStage != stage) {  // switch to this state just once
              lastProgress = progress;
              statusCallback({ state: InitState.InitWorker, download: lastProgress });
            }
            break;

          default: break;
        }
        lastStage = stage;

        await new Promise(resolve => setTimeout(resolve, 50));
      }

      lastProgress = await worker.getProgress();
      statusCallback({ state: InitState.InitWasm, download: lastProgress });
    } else {
      // we should wait worker init completed in case of callback absence
      await initializer;
    }

    if (statusCallback !== undefined) {
      statusCallback({ state: InitState.Completed, download: lastProgress });
    }
  } catch(err) {
    console.error(`Cannot initialize client library: ${err.message}`);
    if (statusCallback !== undefined) {
      statusCallback({ state: InitState.Failed, download: lastProgress, error: err });
    }
  }

  return {
    fileCache,
    worker,
  };
}<|MERGE_RESOLUTION|>--- conflicted
+++ resolved
@@ -1,12 +1,8 @@
 import { wrap } from 'comlink';
 import { SnarkConfigParams } from './config';
 import { FileCache } from './file-cache';
-<<<<<<< HEAD
-export { ZkBobClient, TransferConfig, FeeAmount, PoolLimits, TreeState } from './client';
 export { TreeNode } from 'libzkbob-rs-wasm-web';
-=======
 export { ZkBobClient, TransferConfig, FeeAmount, PoolLimits, TreeState, SyncStat } from './client';
->>>>>>> 10164cb7
 export { TxType } from './tx';
 export { HistoryRecord, HistoryTransactionType, HistoryRecordState } from './history'
 export { EphemeralAddress, EphemeralPool } from './ephemeral'

--- conflicted
+++ resolved
@@ -2,11 +2,7 @@
 import { Params, default as initWasm } from 'libzkbob-rs-wasm-web';
 import { SnarkConfigParams, SnarkParams } from './config';
 import { FileCache } from './file-cache';
-<<<<<<< HEAD
-export { ZkBobClient, TxAmount, FeeAmount, PoolLimits, TreeState } from './client';
-=======
-export { ZkBobClient, TransferConfig, FeeAmount, PoolLimits } from './client';
->>>>>>> 28b40500
+export { ZkBobClient, TransferConfig, FeeAmount, PoolLimits, TreeState } from './client';
 export { TxType } from './tx';
 export { HistoryRecord, HistoryTransactionType } from './history'
 export * from './errors'

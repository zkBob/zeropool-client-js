--- conflicted
+++ resolved
@@ -1,10 +1,5 @@
 import { Privkey } from 'hdwallet-babyjub';
-<<<<<<< HEAD
-import { numberToHex, padLeft, stringToHex } from 'web3-utils';
-import { validateAddress } from 'libzkbob-rs-wasm-web';
-=======
 import { numberToHex, padLeft } from 'web3-utils';
->>>>>>> 49a25b36
 
 import { NetworkType } from './network-type';
 import { InternalError } from './errors';
@@ -19,7 +14,6 @@
   return sk;
 }
 
-<<<<<<< HEAD
 // And here is a smoker's variant of above implementation :D
 export function deriveSpendingKeyZkBob(mnemonic: string, networkType: NetworkType): Uint8Array {
   if (networkType == NetworkType.polygon || networkType == NetworkType.sepolia) {
@@ -35,12 +29,6 @@
   return deriveSpendingKey(mnemonic, networkType);
 }
 
-export function verifyShieldedAddress(address: string): boolean {
-  return validateAddress(address);
-}
-
-=======
->>>>>>> 49a25b36
 const HEX_TABLE: string[] = [];
 for (let n = 0; n <= 0xff; ++n) {
   const octet = n.toString(16).padStart(2, '0');

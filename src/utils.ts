import { Privkey } from 'hdwallet-babyjub';
import { numberToHex, padLeft } from 'web3-utils';

import { NetworkType } from './network-type';
import { InternalError } from './errors';

import { TreeNode } from 'libzkbob-rs-wasm-web';

const util = require('ethereumjs-util');

// It's a healthy-man function
export function deriveSpendingKey(mnemonic: string, networkType: NetworkType): Uint8Array {
  const path = NetworkType.privateDerivationPath(networkType);
  const sk = bigintToArrayLe(Privkey(mnemonic, path).k);

  return sk;
}

// And here is a smoker's variant of above implementation :D
export function deriveSpendingKeyZkBob(mnemonic: string, networkType: NetworkType): Uint8Array {
  if (networkType == NetworkType.polygon || networkType == NetworkType.sepolia) {
    // There are few factors why we introduce this hack here:
    //  1. zkBob prod deployment on Polygon was made with `ethereum` environment variable
    //  2. `polygon` network type was not implemented in this library at the moment of zkBob prod deployment
    //  3. staging deployment on Sepolia was also using `ethereum` network type
    //  4. `hdwallet-babyjub` npm package had an error which lead to similar HD path for every network
    //  5. we can't change HD path for existing prod users because their assets will become losed
    return bigintToArrayLe(Privkey(mnemonic, "m/0'/0'").k);
  }

  return deriveSpendingKey(mnemonic, networkType);
}

const HEX_TABLE: string[] = [];
for (let n = 0; n <= 0xff; ++n) {
  const octet = n.toString(16).padStart(2, '0');
  HEX_TABLE.push(octet);
}

export function concatenateBuffers(buf1: Uint8Array, buf2: Uint8Array): Uint8Array {
  var res = new Uint8Array(buf1.byteLength + buf2.byteLength);
  res.set(buf1, 0);
  res.set(buf2, buf1.byteLength);

  return res;
}

export function bufToHex(buffer: Uint8Array): string {
  const octets = new Array(buffer.length);

  for (let i = 0; i < buffer.length; ++i)
    octets[i] = (HEX_TABLE[buffer[i]]);

  return octets.join('');
}

export function base64ToHex(data: string): string {
  const bytes = atob(data);
  const octets = new Array(bytes.length);

  for (let i = 0; i < bytes.length; ++i) {
    octets[i] = HEX_TABLE[bytes.charCodeAt(i)];
  }

  return octets.join('');
}

export function bigintToArrayLe(num: bigint): Uint8Array {
  const result = new Uint8Array(32);

  for (let i = 0; num > BigInt(0); ++i) {
    result[i] = Number(num % BigInt(256));
    num = num / BigInt(256);
  }

  return result;
}

export function truncateHexPrefix(data: string): string {
  if (data.startsWith('0x')) {
    data = data.slice(2);
  }

  return data;
}

export function addHexPrefix(data: string): string {
  if (data.startsWith('0x') == false) {
    data = `0x` + data;
  }

  return data;
}

export function ethAddrToBuf(address: string): Uint8Array {
  return hexToBuf(address, 20);
}

// Convert input hex number to the bytes array
// extend (leading zero-bytes) or trim (trailing bytes)
// output buffer to the bytesCnt bytes (only when bytesCnt > 0)
export function hexToBuf(hex: string, bytesCnt: number = 0): Uint8Array {
  if (hex.length % 2 !== 0) {
    throw new InternalError('Invalid hex string');
  }

  if (hex.startsWith('0x')) {
    hex = hex.slice(2);
  }

  if (bytesCnt > 0) {
    const digitsNum = bytesCnt * 2;
    hex = hex.slice(-digitsNum).padStart(digitsNum, '0');
  }

  const buffer = new Uint8Array(hex.length / 2);

  for (let i = 0; i < hex.length; i = i + 2) {
    buffer[i / 2] = parseInt(hex.slice(i, i + 2), 16);
  }

  return buffer;
}

export function isEqualBuffers(buf1: Uint8Array, buf2: Uint8Array): boolean {
  if (buf1.length != buf2.length) {
    return false;
  }

  for (let i = 0; i < buf1.length; i++) {
    if(buf1[i] != buf2[i]) {
      return false;
    }
  }

  return true;
}

export class HexStringWriter {
  buf: string;

  constructor() {
    this.buf = '0x';
  }

  toString() {
    return this.buf;
  }

  writeHex(hex: string) {
    this.buf += hex;
  }

  writeBigInt(num: bigint, numBytes: number) {
    this.buf += toTwosComplementHex(num, numBytes);
  }

  writeBigIntArray(nums: bigint[], numBytes: number) {
    for (const num of nums) {
      this.writeBigInt(num, numBytes);
    }
  }

  writeNumber(num: number, numBytes: number) {
    this.buf += padLeft(numberToHex(num).slice(2), numBytes * 2);
  }
}

export class HexStringReader {
  data: string;
  curIndex: number;

  constructor(data: string) {
    if (data.slice(0, 2) == '0x') {
      data = data.slice(2);
    }

    this.data = data;
    this.curIndex = 0;
  }

  readHex(numBytes: number): string | null {
    const sliceEnd = this.curIndex + numBytes * 2;

    if (sliceEnd > this.data.length) {
      return null;
    }

    const res = this.data.slice(this.curIndex, sliceEnd);
    this.curIndex = sliceEnd;
    return res;
  }

  readNumber(numBytes: number, le: boolean = false): number | null {
    let hex = this.readHex(numBytes);
    if (!hex) return null;

    if (le) {
      hex = hex.match(/../g)!.reverse().join('');
    }
    return parseInt(hex, 16);
  }

  readBigInt(numBytes: number, le: boolean = false): bigint | null {
    let hex = this.readHex(numBytes);
    if (!hex) return null;
    if (le) {
      hex = hex.match(/../g)!.reverse().join('')
    }
    return BigInt('0x' + hex);
  }

  readSignedBigInt(numBytes: number, le: boolean = false): bigint | null {
    let unsignedNum = this.readBigInt(numBytes, le);
    const msbMask = (BigInt(1) << BigInt(numBytes * 8 - 1));
    if (unsignedNum && (unsignedNum & msbMask)) {

      unsignedNum -= BigInt(1) << BigInt(numBytes * 8);
    }

    return unsignedNum;
  }


  readBigIntArray(numElements: number, numBytesPerElement: number, le: boolean = false): bigint[] {
    const elements: bigint[] = [];
    for (let i = 0; i < numElements; ++i) {
      const num = this.readBigInt(numBytesPerElement, le);
      if (!num) {
        break;
      }

      elements.push(num);
    }

    return elements;
  }

  readHexToTheEnd(): string | null {
    if (this.curIndex > this.data.length) {
      return null;
    }

    const res = this.data.slice(this.curIndex, this.data.length);
    this.curIndex = this.data.length;
    return res;
  }
}

export function toTwosComplementHex(num: bigint, numBytes: number): string {
  let hex;
  if (num < 0) {
    let val = BigInt(2) ** BigInt(numBytes * 8) + num;
    hex = val.toString(16);
  } else {
    hex = num.toString(16);
  }

  return padLeft(hex, numBytes * 2);
}

export function toCompactSignature(signature: string): string {
  signature = truncateHexPrefix(signature);

  if (signature.length > 128) {
    // it seems it's an extended signature, let's compact it!
    const v = signature.substr(128, 2);
    if (v == "1c") {
      return `${signature.slice(0, 64)}${(parseInt(signature[64], 16) | 8).toString(16)}${signature.slice(65, 128)}`;
    } else if (v != "1b") {
      throw ("invalid signature: v should be 27 or 28");
    }

    return signature.slice(0, 128);
  } else if (signature.length < 128) {
    throw ("invalid signature: it should consist at least 64 bytes (128 chars)");
  }

  // it seems the signature already compact
  return signature;
}

export function parseCompactSignature(signature: string): {v: string, r: string, s: string} {
  signature = truncateHexPrefix(signature);

  if (signature.length == 128) {
    const r = `0x${signature.substr(0, 64)}`;
    let s = `0x${signature.slice(64)}`;
    
    let v = `0x1b`;
    const sHiDigit = parseInt(s[0], 16);
    if (sHiDigit > 7) {
      v = `0x1c`;
      s = `0x${(sHiDigit & 7).toString(16)}${s.slice(1)}`;
    }

    return {v, r, s};

  }else {
    throw ("invalid signature length");
  }

}

export function toCanonicalSignature(signature: string): string {
  let sig = truncateHexPrefix(signature);

  let v = "1b";
  if (parseInt(sig[64], 16) > 7) {
    v = "1c";
    sig = sig.substr(0, 64) + `${(parseInt(sig[64], 16) & 7).toString(16)}` + sig.slice(65);
  }
  return `0x` + sig + v;
}

export function addressFromSignature(signature: string, signedData: string): string {
  const sigFields = util.fromRpcSig(addHexPrefix(signature));

  const dataBuf = hexToBuf(signedData);
  const prefix = Buffer.from("\x19Ethereum Signed Message:\n");
  const prefixedSignedData = util.keccak(
    Buffer.concat([prefix, Buffer.from(String(dataBuf.length)), dataBuf])
  );

  const pub = util.ecrecover(prefixedSignedData, sigFields.v, sigFields.r, sigFields.s);
  const addrBuf = util.pubToAddress(pub);

  return addHexPrefix(bufToHex(addrBuf));
}

<<<<<<< HEAD
export function nodeToHex(node: TreeNode): string {
  const writer = new HexStringWriter();
  writer.writeNumber(node.height, 1);
  writer.writeNumber(node.index, 6);
  writer.writeBigInt(BigInt(node.value), 32);

  return writer.toString();
}

export function hexToNode(data: string): TreeNode | null {
  const reader = new HexStringReader(data);
  const height = reader.readNumber(1);
  const index = reader.readNumber(6);
  const value = reader.readBigInt(32);

  if (height != null && index != null && value != null) {
    return { height, index, value: value.toString()};
  }
  
  return null;
=======
// 'from' boundaries are inclusively, 'to' ones are exclusively
export function isRangesIntersected(r1from: number, r1to: number, r2from: number, r2to: number): boolean {
  if (r1from < r1to && r2from < r2to && r1from < r2to && r1to > r2from) {
    return true;
  }
  return false;
}

export function rangesIntersectionLength(r1from: number, r1to: number, r2from: number, r2to: number): number {
  if (isRangesIntersected(r1from, r1to, r2from, r2to)) {
    const intersectStart = Math.max(r1from, r2from);
    const intersectEnd = Math.min(r1to, r2to);
    if (intersectEnd > intersectStart) {
      return intersectEnd - intersectStart;
    }
  }

  return 0;
>>>>>>> 10164cb7
}<|MERGE_RESOLUTION|>--- conflicted
+++ resolved
@@ -328,7 +328,6 @@
   return addHexPrefix(bufToHex(addrBuf));
 }
 
-<<<<<<< HEAD
 export function nodeToHex(node: TreeNode): string {
   const writer = new HexStringWriter();
   writer.writeNumber(node.height, 1);
@@ -349,7 +348,8 @@
   }
   
   return null;
-=======
+}
+
 // 'from' boundaries are inclusively, 'to' ones are exclusively
 export function isRangesIntersected(r1from: number, r1to: number, r2from: number, r2to: number): boolean {
   if (r1from < r1to && r2from < r2to && r1from < r2to && r1to > r2from) {
@@ -368,5 +368,4 @@
   }
 
   return 0;
->>>>>>> 10164cb7
 }
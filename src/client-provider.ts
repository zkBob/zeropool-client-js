import { Chains, ProverMode, Pool, Pools } from "./config";
import { InternalError } from "./errors";
import { EvmNetwork } from "./networks/evm";
import { NetworkType } from "./network-type";
import { NetworkBackend } from "./networks/network";
import { ServiceVersion } from "./services/common";
import { ZkBobDelegatedProver } from "./services/prover";
import { RelayerFee, LimitsFetch, ZkBobRelayer } from "./services/relayer";
import { ColdStorageConfig } from "./coldstorage";
import { bufToHex, HexStringReader, HexStringWriter, hexToBuf, truncateHexPrefix } from "./utils";
import { estimateCalldataLength, TxType } from "./tx";

const bs58 = require('bs58')

const LIB_VERSION = require('../package.json').version;

const DEFAULT_DENOMINATOR = BigInt(1000000000);
<<<<<<< HEAD
const RELAYER_FEE_LIFETIME = 30;  // when to refetch the relayer fee (in seconds)
=======
const RELAYER_FEE_LIFETIME = 3600;  // when to refetch the relayer fee (in seconds)
const NATIVE_AMOUNT_LIFETIME = 3600;  // when to refetch the max supported swap amount (in seconds)
>>>>>>> 7df459be
const DEFAULT_RELAYER_FEE = BigInt(100000000);
const MIN_TX_AMOUNT = BigInt(50000000);
const GIFT_CARD_CODE_VER = 1;

// relayer fee + fetching timestamp
interface RelayerFeeFetch {
    fee: RelayerFee;
    timestamp: number;  // when the fee was fetched
}

// max supported swap amount + fetching timestamp
interface MaxSwapAmountFetch {
    amount: bigint;
    timestamp: number;  // when amount was fetched
}

export interface Limit { // all values are in Gwei
    total: bigint;
    available: bigint;
}

export interface PoolLimits { // all values are in Gwei
    deposit: {
        total: bigint;
        components: {
            singleOperation: bigint;
            dailyForAddress: Limit;
            dailyForAll: Limit;
            poolLimit: Limit;
        };
    }
    withdraw: {
        total: bigint;
        components: {
            dailyForAll: Limit;
        };
    }
    tier: number;
}

export interface TreeState {
    root: bigint;
    index: bigint;
}

export interface ChainConfig {
    backend: NetworkBackend;
    networkName: string;
}

export class GiftCardProperties {
    sk: Uint8Array;
    birthIndex: number;
    balance: bigint;
    poolAlias: string;
}

// Provides base functionality for the zkBob solution
// within the specified configuration and selected pool
// without attaching the user account
export class ZkBobProvider {
    private chains:         { [chainId: string]: ChainConfig } = {};
    private pools:          { [name: string]: Pool } = {};
    private relayers:       { [name: string]: ZkBobRelayer } = {};
    private provers:        { [name: string]: ZkBobDelegatedProver } = {};
    private proverModes:    { [name: string]: ProverMode } = {};
    private denominators:   { [name: string]: bigint } = {};
    private poolIds:        { [name: string]: number } = {};
    private relayerFee:     { [name: string]: RelayerFeeFetch } = {};
    private maxSwapAmount:  { [name: string]: MaxSwapAmountFetch } = {};
    private coldStorageCfg: { [name: string]: ColdStorageConfig } = {};
    protected supportId: string | undefined;

    // The current pool alias should always be set
    protected curPool: string;
    
    // public constructor
    constructor(pools: Pools, chains: Chains, currentPool: string, supportId: string | undefined) {
        this.supportId = supportId;

        for (const [chainId, chain] of Object.entries(chains)) {
            if (chain.rpcUrls.length == 0) {
                throw new InternalError(`Chain with id ${chainId} being initialized without RPC URL`);
            }
            // TODO: implement multi-RPC NetworkBackend 
            const backend = new EvmNetwork(chain.rpcUrls[0], false);    // initialize backend in the disabled state
            let networkName = NetworkType.networkName(Number(chainId));
            if (!networkName) {
                console.warn(`The chain with id ${chainId} currently isn't fully supported. Unsuspectable issues may occured`);
                networkName = 'unknown-chain';
            }

            this.chains[chainId] = {backend, networkName};
        }

        for (const [alias, pool] of Object.entries(pools)) {
            if (!this.chains[pool.chainId]) {
                throw new InternalError(`Pool ${alias} being initialized with unknown chain id (${pool.chainId})`);
            }

            this.pools[alias] = pool;
            const relayer = ZkBobRelayer.create(pool.relayerUrls, supportId);  // will throw error if relayerUrls is empty
            this.relayers[alias] = relayer;

            // create a delegated prover service if url presented
            if (pool.delegatedProverUrls.length > 0) {
                this.provers[alias] = ZkBobDelegatedProver.create(pool.delegatedProverUrls, supportId);
            }

            if (alias == currentPool) {
                this.chains[pool.chainId].backend.setEnabled(true);
            }

            this.proverModes[alias] = ProverMode.Local;
        }

        if (!this.pools[currentPool]) {
            throw new InternalError(`Cannot initialize with the unknown current pool (${currentPool})`);
        }
        this.curPool = currentPool;
    }

    // --------------=========< Configuration properties >=========----------------
    // | Chains and pools properties, switching between pools                     |
    // ----------------------------------------------------------------------------

    // get alias of the currently selected pool
    public currentPool(): string {
        return this.curPool;
    }

    // get all available pool aliases
    public availabePools(): string[] {
        return Object.keys(this.pools);
    }

    // swithing to the another pool
    public switchToPool(poolAlias: string) {
        if (!this.pools[poolAlias]) {
            throw new InternalError(`Cannot activate unknown pool ${poolAlias}`);
        }

        // disable current network backend and enable new one for the new pool
        const oldChainId = this.pools[this.curPool].chainId;
        const newChainId = this.pools[poolAlias].chainId;
        if (newChainId != oldChainId) {
            this.chains[oldChainId].backend.setEnabled(false);
            this.chains[newChainId].backend.setEnabled(true);
        }

        // try to set the prover mode for the new pool if it was not defined yet
        if (!this.proverModes[poolAlias]) {
            // apply current prover mode or use a local prover by default
            let proverMode = this.proverModes[this.curPool] ?? ProverMode.Local;
            if (this.pools[poolAlias].delegatedProverUrls.length == 0) {
                proverMode = ProverMode.Local;
            }

            this.proverModes[poolAlias] = proverMode;
        }

        this.curPool = poolAlias;
    }

    protected pool(): Pool {
        const pool = this.pools[this.curPool];
        if (!pool) {
            throw new InternalError(`Unknown pool: ${this.curPool}`);
        }

        return pool;
    }

    protected network(): NetworkBackend {
        const chainId = this.pool().chainId;
        const chain = this.chains[chainId];
        if (!chain) {
            throw new InternalError(`Unknown chain with id: ${chainId}`);
        }
        
        return chain.backend;
    }

    public networkName(): string {
        const chainId = this.pool().chainId;
        const chain = this.chains[chainId];
        if (!chain) {
            throw new InternalError(`Unknown chain with id: ${chainId}`);
        }
        
        return chain.networkName;
    }

    protected relayer(): ZkBobRelayer {
        const relayer = this.relayers[this.curPool];
        if (!relayer) {
            throw new InternalError(`No relayer for the pool ${this.curPool}`);
        }

        return relayer;
    }

    protected prover(): ZkBobDelegatedProver | undefined {
        return this.provers[this.curPool];
    }

    // Pool contract using default denominator 10^9
    // i.e. values less than 1 Gwei are supposed equals zero
    // But this is deployable parameter so this method needed to retrieve it
    protected async denominator(): Promise<bigint> {
        let denominator = this.denominators[this.curPool];
        if (!denominator) {
            try {
                const pool = this.pool();
                denominator = await this.network().getDenominator(pool.poolAddress);
                this.denominators[this.curPool] = denominator;
            } catch (err) {
                console.error(`Cannot fetch denominator value from the relayer, will using default 10^9: ${err}`);
                denominator = DEFAULT_DENOMINATOR;
            }
        }

        return denominator;
    }

    // Each zkBob pool should have a unique identifier
    public async poolId(): Promise<number> {
        let poolId = this.poolIds[this.curPool];
        if (!poolId) {
            try {
                const token = this.pool();
                poolId = await this.network().getPoolId(token.poolAddress);
                this.poolIds[this.curPool] = poolId;
            } catch (err) {
                console.error(`Cannot fetch pool ID, will using default (0): ${err}`);
                poolId = 0;
            }
        }

        return poolId;
    }

    // get the cold storage configuration for the specified pool
    public async coldStorageConfig(): Promise<ColdStorageConfig | undefined> {
        if (!this.coldStorageCfg[this.curPool]) {
            const pool = this.pool();
            if (pool.coldStorageConfigPath) {
                try {
                    let response = await fetch(pool.coldStorageConfigPath);
                    let config: ColdStorageConfig = await response.json();
                    if (config.network.toLowerCase() != this.networkName().toLowerCase()) {
                        throw new InternalError('Incorrect cold storage configuration');
                    }
                    this.coldStorageCfg[this.curPool] = config;
                } catch (err) {
                    console.error(`Cannot initialize cold storage: ${err}`);
                }
            }
        }

        return this.coldStorageCfg[this.curPool];
    }

    // path to search cold storage bulk files for the specified pool
    public coldStorageBaseURL(): string | undefined {
        const pool = this.pool();
        if (pool.coldStorageConfigPath) {
            return pool.coldStorageConfigPath.substring(0, pool.coldStorageConfigPath.lastIndexOf('/'));
        }

        return undefined;
    }

    // -------------=========< Converting Amount Routines >=========---------------
    // | Between wei and pool resolution                                          |
    // ----------------------------------------------------------------------------

    // Convert native pool amount to the base units
    public async shieldedAmountToWei(amountShielded: bigint): Promise<bigint> {
        const denominator = await this.denominator();
        return amountShielded * denominator;
    }
    
    // Convert base units to the native pool amount
    public async weiToShieldedAmount(amountWei: bigint): Promise<bigint> {
        const denominator = await this.denominator();
        return amountWei / denominator;
    }

    // Round up the fee if needed with fixed fee decimal places (after point)
    protected async roundFee(fee: bigint): Promise<bigint> {
        const feeDecimals = this.pool().feeDecimals;
        if (feeDecimals !== undefined) {
            const denom = (await this.denominator()).toString();
            const denomLog = denom.length + Math.log10(Number('0.' + denom.substring(0, 15)));
            const poolResDigits = 18 - denomLog;
            if (poolResDigits > feeDecimals) {
                const rounder = 10n ** BigInt(poolResDigits - feeDecimals);
                return (fee / rounder) * rounder + (fee % rounder > 0n ? rounder : 0n);
            }
        }

        return fee;
    }

    // -------------=========< Transaction configuration >=========----------------
    // | Fees and limits, min tx amount (which are not depend on zkAccount)       |
    // ----------------------------------------------------------------------------

    // Relayer raw fee components used to calculate concrete tx cost
    // To estimate typycal fee for transaction with desired type please use atomicTxFee
    public async getRelayerFee(): Promise<RelayerFee> {
        let cachedFee = this.relayerFee[this.curPool];
        if (!cachedFee || cachedFee.timestamp + RELAYER_FEE_LIFETIME * 1000 < Date.now()) {
            try {
                const fee = await this.relayer().fee();
                cachedFee = {fee, timestamp: Date.now()};
                this.relayerFee[this.curPool] = cachedFee;
            } catch (err) {
<<<<<<< HEAD
                console.error(`Cannot fetch relayer fee, will using default (${DEFAULT_RELAYER_FEE}): ${err}`);
                return this.relayerFee[this.curPool]?.fee ?? 
                    {fee: DEFAULT_RELAYER_FEE, oneByteFee: 0n};
=======
                const res = this.relayerFee[this.curPool]?.fee ?? DEFAULT_RELAYER_FEE;
                console.error(`Cannot fetch relayer fee, will using default (${res}): ${err}`);

                return res;
>>>>>>> 7df459be
            }
        }

        return cachedFee.fee;
    }

<<<<<<< HEAD
    // Min transaction fee in pool resolution (for regular transaction without any payload overhead)
    // To estimate fee for the concrete tx use account-based method (feeEstimate from client.ts)
    public async atomicTxFee(txType: TxType): Promise<bigint> {
        const relayerFee = await this.getRelayerFee();
        const calldataBytesCnt = estimateCalldataLength(txType, txType == TxType.Transfer ? 1 : 0);

        return this.roundFee(relayerFee.fee + relayerFee.oneByteFee * BigInt(calldataBytesCnt));
=======
    // Max supported token swap during withdrawal, in token resolution (Gwei)
    public async maxSupportedTokenSwap(): Promise<bigint> {
        let cachedAmount = this.maxSwapAmount[this.curPool];
        if (!cachedAmount || cachedAmount.timestamp + NATIVE_AMOUNT_LIFETIME * 1000 < Date.now()) {
            try {
                const amount = await this.relayer().maxSupportedSwapAmount();
                cachedAmount = {amount, timestamp: Date.now()};
                this.maxSwapAmount[this.curPool] = cachedAmount;
            } catch (err) {
                const res = this.maxSwapAmount[this.curPool]?.amount ?? 0;
                console.warn(`Cannot fetch max available swap amount, will using default (${res}): ${err}`);

                return res;
            }
        }

        return cachedAmount.amount;
>>>>>>> 7df459be
    }

    public async directDepositFee(): Promise<bigint> {
        return this.network().getDirectDepositFee(this.pool().poolAddress);
    }

    public async minTxAmount(): Promise<bigint> {
        return MIN_TX_AMOUNT;
    }

    // The deposit and withdraw amount is limited by few factors:
    // https://docs.zkbob.com/bob-protocol/deposit-and-withdrawal-limits
    // Global limits are fetched from the relayer (except personal deposit limit from the specified address)
    public async getLimits(address: string | undefined, directRequest: boolean = false): Promise<PoolLimits> {
        const token = this.pool();
        const network = this.network();
        const relayer = this.relayer();

        async function fetchLimitsFromContract(network: NetworkBackend): Promise<LimitsFetch> {
            const poolLimits = await network.poolLimits(token.poolAddress, address);
            return {
                deposit: {
                    singleOperation: BigInt(poolLimits.depositCap),
                    dailyForAddress: {
                        total: BigInt(poolLimits.dailyUserDepositCap),
                        available: BigInt(poolLimits.dailyUserDepositCap) - BigInt(poolLimits.dailyUserDepositCapUsage),
                    },
                    dailyForAll: {
                        total:      BigInt(poolLimits.dailyDepositCap),
                        available:  BigInt(poolLimits.dailyDepositCap) - BigInt(poolLimits.dailyDepositCapUsage),
                    },
                    poolLimit: {
                        total:      BigInt(poolLimits.tvlCap),
                        available:  BigInt(poolLimits.tvlCap) - BigInt(poolLimits.tvl),
                    },
                },
                withdraw: {
                    dailyForAll: {
                        total:      BigInt(poolLimits.dailyWithdrawalCap),
                        available:  BigInt(poolLimits.dailyWithdrawalCap) - BigInt(poolLimits.dailyWithdrawalCapUsage),
                    },
                },
                tier: poolLimits.tier === undefined ? 0 : Number(poolLimits.tier)
            };
        }

        function defaultLimits(): LimitsFetch {
            // hardcoded values
            return {
                deposit: {
                    singleOperation: BigInt(10000000000000),  // 10k tokens
                    dailyForAddress: {
                        total: BigInt(10000000000000),  // 10k tokens
                        available: BigInt(10000000000000),  // 10k tokens
                    },
                    dailyForAll: {
                        total:      BigInt(100000000000000),  // 100k tokens
                        available:  BigInt(100000000000000),  // 100k tokens
                    },
                    poolLimit: {
                        total:      BigInt(1000000000000000), // 1kk tokens
                        available:  BigInt(1000000000000000), // 1kk tokens
                    },
                },
                withdraw: {
                    dailyForAll: {
                        total:      BigInt(100000000000000),  // 100k tokens
                        available:  BigInt(100000000000000),  // 100k tokens
                    },
                },
                tier: 0
            };
        }

        // Fetch limits in the requested order
        let currentLimits: LimitsFetch;
        if (directRequest) {
            try {
                currentLimits = await fetchLimitsFromContract(network);
            } catch (e) {
                console.warn(`Cannot fetch limits from the contract (${e}). Try to get them from relayer`);
                try {
                    currentLimits = await relayer.limits(address);
                } catch (err) {
                    console.warn(`Cannot fetch limits from the relayer (${err}). Getting hardcoded values. Please note your transactions can be reverted with incorrect limits!`);
                    currentLimits = defaultLimits();
                }
            }
        } else {
            try {
                currentLimits = await relayer.limits(address);
            } catch (e) {
                console.warn(`Cannot fetch deposit limits from the relayer (${e}). Try to get them from contract directly`);
                try {
                    currentLimits = await fetchLimitsFromContract(network);
                } catch (err) {
                    console.warn(`Cannot fetch deposit limits from contract (${err}). Getting hardcoded values. Please note your transactions can be reverted with incorrect limits!`);
                    currentLimits = defaultLimits();
                }
            }
        }

        // helper
        const bigIntMin = (...args: bigint[]) => args.reduce((m, e) => e < m ? e : m);

        // Calculate deposit limits
        const allDepositLimits = [
            currentLimits.deposit.singleOperation,
            currentLimits.deposit.dailyForAddress.available,
            currentLimits.deposit.dailyForAll.available,
            currentLimits.deposit.poolLimit.available,
        ];
        const totalDepositLimit = bigIntMin(...allDepositLimits);

        // Calculate withdraw limits
        const allWithdrawLimits = [ currentLimits.withdraw.dailyForAll.available ];
        const totalWithdrawLimit = bigIntMin(...allWithdrawLimits);

        return {
            deposit: {
                total: totalDepositLimit >= 0 ? totalDepositLimit : BigInt(0),
                components: currentLimits.deposit,
            },
            withdraw: {
                total: totalWithdrawLimit >= 0 ? totalWithdrawLimit : BigInt(0),
                components: currentLimits.withdraw,
            },
            tier: currentLimits.tier
        }
    }

    // --------------=========< Common Prover Routines >=========------------------
    // | Support fo switching between different proving modes                     |
    // ----------------------------------------------------------------------------
    public async setProverMode(mode: ProverMode) {
        if (!Object.values(ProverMode).includes(mode)) {
            throw new InternalError("Provided mode isn't correct. Possible modes: Local, Delegated, and DelegatedWithFallback");
        }

        const prover = this.prover();

        if (mode == ProverMode.Delegated || mode == ProverMode.DelegatedWithFallback) {
            if (!prover) {
                this.proverModes[this.curPool] = ProverMode.Local;
                throw new InternalError(`Delegated prover can't be enabled because delegated prover url wasn't provided`)
            }

            if ((await prover.healthcheck()) == false) {
                this.proverModes[this.curPool] = ProverMode.Local;
                throw new InternalError(`Delegated prover can't be enabled because delegated prover isn't healthy`)
            }
        }

        this.proverModes[this.curPool] = mode;
    }
    
    public getProverMode(): ProverMode {
        const mode = this.proverModes[this.curPool];
        if (!mode) {
            throw new InternalError(`No prover mode set for the pool ${this.curPool}`);
        }

        return mode;
    }

    // ------------------=========< State Processing >=========--------------------
    // | Getting the remote state (from the relayer and pool)                     |
    // ----------------------------------------------------------------------------

    // Get relayer regular root & index
    public async getRelayerState(): Promise<TreeState> {
        const relayer = this.relayer();
        const info = await relayer.info();

        return {root: BigInt(info.root), index: info.deltaIndex};
    }

    // Get relayer optimistic root & index
    public async getRelayerOptimisticState(): Promise<TreeState> {
        const info = await this.relayer().info();

        return {root: BigInt(info.optimisticRoot), index: info.optimisticDeltaIndex};
    }

    // Get pool info (direct web3 request)
    public async getPoolState(index?: bigint): Promise<TreeState> {
        const token = this.pool();
        const res = await this.network().poolState(token.poolAddress, index);

        return {index: res.index, root: res.root};
    }

    // --------------------=========< Versioning >=========------------------------
    // | Miscellaneous version information                                        |
    // ----------------------------------------------------------------------------

    public getLibraryVersion(): string {
        return LIB_VERSION;
    }

    public async getRelayerVersion(): Promise<ServiceVersion> {
        return this.relayer().version();
    }

    public async getProverVersion(): Promise<ServiceVersion> {
        const prover = this.prover()
        if (!prover) {
            throw new InternalError(`Cannot fetch prover version because delegated prover wasn't initialized for the pool ${this.curPool}`);
        }
        
        return prover.version();
    }

    // ------------------=========< Other Routines >=========----------------------
    // | Helpers                                                                  |
    // ----------------------------------------------------------------------------

    public async codeForGiftCard(giftCard: GiftCardProperties): Promise<string> {
        const pool = this.pools[giftCard.poolAlias];
        if (!pool) {
            throw new InternalError(`Unknown pool in gift-card properties: ${giftCard.poolAlias}`);
        }

        if (giftCard.sk.length != 32) {
            throw new InternalError('The gift-card spending key should be 32 bytes length');
        }


        const writer = new HexStringWriter();
        writer.writeNumber(GIFT_CARD_CODE_VER, 1);
        writer.writeHex(bufToHex(giftCard.sk));
        writer.writeNumber(giftCard.birthIndex, 6);
        writer.writeHex(pool.poolAddress.slice(-8));
        writer.writeNumber(pool.chainId, 4);
        writer.writeBigInt(giftCard.balance, 8);

        return bs58.encode(hexToBuf(writer.toString()));
    }

    public async giftCardFromCode(code: string): Promise<GiftCardProperties> {
        const hexBuf = bufToHex(bs58.decode(code));
        const reader = new HexStringReader(hexBuf);
        
        const codeVer = reader.readNumber(1);
        if (codeVer == null) {
            throw new InternalError('Incorrect code for the gift-card');
        }
        if (codeVer > GIFT_CARD_CODE_VER) {
            throw new InternalError(`The gift-card code version ${codeVer} isn't supported`);
        }

        const sk = reader.readHex(32);
        const birthIndex = reader.readNumber(6);
        const poolAddrSlice = reader.readHex(4);
        const chainId = reader.readNumber(4);
        const balance = reader.readBigInt(8);
        if (sk == null || birthIndex == null || poolAddrSlice == null || chainId == null || balance == null) {
            throw new InternalError('Incorrect code for the gift-card');
        }
        
        let poolAlias: string | undefined = undefined;
        for (const [alias, pool] of Object.entries(this.pools)) {
            if (pool.chainId == chainId && pool.poolAddress.slice(-8).toLowerCase() == poolAddrSlice.toLowerCase()) {
                poolAlias = alias;
                break;
            }
        }

        if (!poolAlias) {
            throw new InternalError(`Unknown pool in the gift-card code (chainId = ${chainId}, endOfPoolAddr = ${poolAddrSlice})`);
        }

        return { sk: hexToBuf(sk), birthIndex, balance, poolAlias };
    }
}<|MERGE_RESOLUTION|>--- conflicted
+++ resolved
@@ -15,12 +15,8 @@
 const LIB_VERSION = require('../package.json').version;
 
 const DEFAULT_DENOMINATOR = BigInt(1000000000);
-<<<<<<< HEAD
 const RELAYER_FEE_LIFETIME = 30;  // when to refetch the relayer fee (in seconds)
-=======
-const RELAYER_FEE_LIFETIME = 3600;  // when to refetch the relayer fee (in seconds)
 const NATIVE_AMOUNT_LIFETIME = 3600;  // when to refetch the max supported swap amount (in seconds)
->>>>>>> 7df459be
 const DEFAULT_RELAYER_FEE = BigInt(100000000);
 const MIN_TX_AMOUNT = BigInt(50000000);
 const GIFT_CARD_CODE_VER = 1;
@@ -340,23 +336,17 @@
                 cachedFee = {fee, timestamp: Date.now()};
                 this.relayerFee[this.curPool] = cachedFee;
             } catch (err) {
-<<<<<<< HEAD
-                console.error(`Cannot fetch relayer fee, will using default (${DEFAULT_RELAYER_FEE}): ${err}`);
-                return this.relayerFee[this.curPool]?.fee ?? 
+				const res = this.relayerFee[this.curPool]?.fee ?? 
                     {fee: DEFAULT_RELAYER_FEE, oneByteFee: 0n};
-=======
-                const res = this.relayerFee[this.curPool]?.fee ?? DEFAULT_RELAYER_FEE;
-                console.error(`Cannot fetch relayer fee, will using default (${res}): ${err}`);
+                console.error(`Cannot fetch relayer fee, will using default (${res.fee} per tx, ${res.oneByteFee} per byte): ${err}`);
 
                 return res;
->>>>>>> 7df459be
             }
         }
 
         return cachedFee.fee;
     }
 
-<<<<<<< HEAD
     // Min transaction fee in pool resolution (for regular transaction without any payload overhead)
     // To estimate fee for the concrete tx use account-based method (feeEstimate from client.ts)
     public async atomicTxFee(txType: TxType): Promise<bigint> {
@@ -364,7 +354,8 @@
         const calldataBytesCnt = estimateCalldataLength(txType, txType == TxType.Transfer ? 1 : 0);
 
         return this.roundFee(relayerFee.fee + relayerFee.oneByteFee * BigInt(calldataBytesCnt));
-=======
+    }
+    
     // Max supported token swap during withdrawal, in token resolution (Gwei)
     public async maxSupportedTokenSwap(): Promise<bigint> {
         let cachedAmount = this.maxSwapAmount[this.curPool];
@@ -382,7 +373,6 @@
         }
 
         return cachedAmount.amount;
->>>>>>> 7df459be
     }
 
     public async directDepositFee(): Promise<bigint> {

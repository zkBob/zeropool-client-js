import { openDB, IDBPDatabase } from 'idb';
import Web3 from 'web3';
import { Account, Note } from 'libzkbob-rs-wasm-web';
import { ShieldedTx, TxType } from './tx';
import { toCanonicalSignature } from './utils';
import { CONSTANTS } from './constants';
import { InternalError } from './errors';

export enum HistoryTransactionType {
  Deposit = 1,
  TransferIn,
  TransferOut,
<<<<<<< HEAD
	Withdrawal,
  // DEPRECATED. Please use TokensMoving.isLoopback property instead
=======
  Withdrawal,
>>>>>>> dae0ffbf
  TransferLoopback,
}

export enum HistoryRecordState {
  Pending = 1,
  Mined,
  RejectedByRelayer,
  RejectedByPool,
}

export interface DecryptedMemo {
  index: number;
  acc: Account | undefined;
  inNotes:  { note: Note, index: number }[];
  outNotes: { note: Note, index: number }[];
  txHash: string | undefined;
}

export interface TokensMoving {
  from: string,
  to: string,
  amount: bigint,
  // This property is applicable only for outcoming transfers
  // true - destination address is belongs to the sender account
  isLoopback: boolean,
}


export class HistoryRecord {
  constructor(
    public type: HistoryTransactionType,
    public timestamp: number,
    public actions: TokensMoving[],
    public fee: bigint,
    public txHash: string,
    public state: HistoryRecordState,
    public failureReason?: string,
  ) {}

  public static async deposit(
    from: string,
    amount: bigint,
    fee: bigint,
    ts: number,
    txHash: string,
    pending: boolean
  ): Promise<HistoryRecord> {
    const action: TokensMoving = {from, to: "", amount, isLoopback: false};
    const state: HistoryRecordState = pending ? HistoryRecordState.Pending : HistoryRecordState.Mined;
    return new HistoryRecord(HistoryTransactionType.Deposit, ts, [action], fee, txHash, state);
  }

  public static async transferIn(
    transfers: {to: string, amount: bigint}[],
    fee: bigint,
    ts: number,
    txHash: string,
    pending: boolean
  ): Promise<HistoryRecord> {
    const actions: TokensMoving[] = transfers.map(({to, amount}) => { return ({from: "", to, amount, isLoopback: false}) });
    const state: HistoryRecordState = pending ? HistoryRecordState.Pending : HistoryRecordState.Mined;
    return new HistoryRecord(HistoryTransactionType.TransferIn, ts, actions, fee, txHash, state);
  }

  public static async transferOut(
    transfers: {to: string, amount: bigint}[],
    fee: bigint,
    ts: number,
    txHash: string,
    pending: boolean,
    getIsLoopback: (shieldedAddress: string) => Promise<boolean>
  ): Promise<HistoryRecord> {
    const actions: TokensMoving[] = await Promise.all(transfers.map(async ({to, amount}) => { 
      return ({from: "", to, amount, isLoopback: await getIsLoopback(to)})
    }));
    const state: HistoryRecordState = pending ? HistoryRecordState.Pending : HistoryRecordState.Mined;
    return new HistoryRecord(HistoryTransactionType.TransferOut, ts, actions, fee, txHash, state);
  }

  public static async withdraw(
    to: string,
    amount: bigint,
    fee: bigint,
    ts: number,
    txHash: string,
    pending: boolean
  ): Promise<HistoryRecord> {
    const action: TokensMoving = {from: "", to, amount, isLoopback: false};
    const state: HistoryRecordState = pending ? HistoryRecordState.Pending : HistoryRecordState.Mined;
    return new HistoryRecord(HistoryTransactionType.Withdrawal, ts, [action], fee, txHash, state);
  }

  // DEPRECATED method. Loopback is a TokenMoving property now
  public static transferLoopback(to: string, amount: bigint, fee: bigint, ts: number, txHash: string, pending: boolean): HistoryRecord {
    const action: TokensMoving = {from: "", to, amount, isLoopback: true};
    const state: HistoryRecordState = pending ? HistoryRecordState.Pending : HistoryRecordState.Mined;
    return new HistoryRecord(HistoryTransactionType.TransferLoopback, ts, [action], fee, txHash, state);
  }

  public toJson(): string {
    return JSON.stringify(this, (_, v) => typeof v === 'bigint' ? `${v}n` : v)
        .replace(/"(-?\d+)n"/g, (_, a) => a);
  }
}

export class HistoryRecordIdx {
  index: number;
  record: HistoryRecord;

  public static create(record: HistoryRecord, index: number): HistoryRecordIdx {
    const result = new HistoryRecordIdx();
    result.index = index;
    result.record = record;

    return result;
  }
}

export class TxHashIdx {
  index: number;
  txHash: string;

  public static create(txHash: string, index: number): TxHashIdx {
    const result = new TxHashIdx();
    result.index = index;
    result.txHash = txHash;

    return result;
  }
}


const TX_TABLE = 'TX_STORE';
const TX_FAILED_TABLE = 'TX_FAILED_STORE';
const DECRYPTED_MEMO_TABLE = 'DECRYPTED_MEMO';
const DECRYPTED_PENDING_MEMO_TABLE = 'DECRYPTED_PENDING_MEMO';
const HISTORY_STATE_TABLE = 'HISTORY_STATE';

// History storage holds the parsed history records corresponding to the current account
// and transaction hashes (on the native chain) which are needed for the history retrieving

export class HistoryStorage {
  private db: IDBPDatabase;
  private syncIndex = -1;
  private worker: any;

  private queuedTxs = new Map<string, HistoryRecord[]>(); // jobId -> HistoryRecord[]
                                          //(while tx isn't processed on relayer)
                                          // We don't know txHash for history records at that moment
                                          // Please keep in mind that one job contain just one txHash,
                                          // but transaction in common case could consist of several HistoryRecords
                                          // (e.g. deposit + transfer, unimplemented case currently)

  private sentTxs = new Map<string, HistoryRecord[]>(); // txHash -> HistoryRecord[]
                                          // (while we have a hash from relayer but it isn't indexed on RPC JSON)
                                          // At that moment we should fill txHash for every history record correctly

  private unparsedMemo = new Map<number, DecryptedMemo>();  // local decrypted memos cache
  private unparsedPendingMemo = new Map<number, DecryptedMemo>();  // local decrypted pending memos cache
  
  private currentHistory = new Map<number, HistoryRecord>();  // local history cache (index -> HistoryRecord)
  private failedHistory: HistoryRecord[] = [];  //  local failed history cache (we have no key here, just array)


  private syncHistoryPromise: Promise<void> | undefined;
  private web3;

  constructor(db: IDBPDatabase, rpcUrl: string, worker: any) {
    this.db = db;
    this.web3 = new Web3(rpcUrl);
    this.worker = worker;
  }

  static async init(db_id: string, rpcUrl: string, worker: any): Promise<HistoryStorage> {
    const db = await openDB(`zeropool.${db_id}.history`, 3, {
      upgrade(db, oldVersion, newVersions) {
        if (oldVersion < 2) {
          db.createObjectStore(TX_TABLE);   // table holds parsed history transactions
          db.createObjectStore(DECRYPTED_MEMO_TABLE);  // holds memo blocks decrypted in the updateState process
          db.createObjectStore(DECRYPTED_PENDING_MEMO_TABLE);  // holds memo blocks decrypted in the updateState process, but not mined yet
          db.createObjectStore(HISTORY_STATE_TABLE);   
        }
        if (oldVersion < 3) {
          db.createObjectStore(TX_FAILED_TABLE, {autoIncrement: true});
        }
      }
    });

    const storage = new HistoryStorage(db, rpcUrl, worker);
    await storage.preloadCache();

    return storage;
  }

  public async preloadCache() {
    const syncIndex:number = await this.db.get(HISTORY_STATE_TABLE, 'sync_index');
    if (syncIndex ) {
      this.syncIndex = syncIndex;
    }

    // getting unprocessed memo array
    const allUnprocessedMemos: DecryptedMemo[] = await this.db.getAll(DECRYPTED_MEMO_TABLE, IDBKeyRange.lowerBound(this.syncIndex + 1));
    const allUnprocessedPendingMemos: DecryptedMemo[] = await this.db.getAll(DECRYPTED_PENDING_MEMO_TABLE, IDBKeyRange.lowerBound(this.syncIndex + 1));
    let lastMinedMemoIndex = -1;
    for (const oneMemo of allUnprocessedMemos) {
      this.unparsedMemo.set(oneMemo.index, oneMemo);
      if (oneMemo.index > lastMinedMemoIndex) {
        lastMinedMemoIndex = oneMemo.index; // get the max mined memo index
      }
    }
    for (const oneMemo of allUnprocessedPendingMemos) {
      if (oneMemo.index > lastMinedMemoIndex) { // skip outdated unparsed memos
        this.unparsedPendingMemo.set(oneMemo.index, oneMemo);
      }
    }

    // getting saved history records
    let cursor = await this.db.transaction(TX_TABLE).store.openCursor();
    while (cursor) {
      const curRecord = cursor.value;
      if (curRecord.actions === undefined) {
        console.log(`Old history record was found! Clean deprecated records...`);
        await this.db.clear(TX_TABLE);
        await this.db.clear(HISTORY_STATE_TABLE);
        this.syncIndex = -1;
        return this.preloadCache();
      }
      this.currentHistory.set(Number(cursor.primaryKey), cursor.value);
      cursor = await cursor.continue();
    }

    // getting failed history records
    this.failedHistory = await this.db.getAll(TX_FAILED_TABLE);

    console.log(`HistoryStorage: preload ${this.currentHistory.size} history records, ${this.unparsedMemo.size} + ${this.unparsedPendingMemo.size}(pending) unparsed memos(from index ${this.syncIndex + 1})`);
  }

  public async getAllHistory(getIsLoopback: (shieldedAddress: string) => Promise<boolean>): Promise<HistoryRecord[]> {
    if (this.syncHistoryPromise == undefined) {
      this.syncHistoryPromise = this.syncHistory(getIsLoopback).finally( () => {
        this.syncHistoryPromise = undefined;
      });
    }

    await this.syncHistoryPromise;

    return Array.from(this.currentHistory.values())
            .concat(this.failedHistory)
            .sort((rec1, rec2) => 0 - (rec1.timestamp > rec2.timestamp ? -1 : 1));
  }

  // remember just sent transactions to restore history record immediately
  public keepQueuedTransactions(txs: HistoryRecord[], jobId: string) {
    this.queuedTxs.set(jobId, txs);
  }

  // A new txHash assigned for the jobId:
  // set txHash mapping for awaiting transactions
  public setTxHashForQueuedTransactions(jobId: string, txHash: string) {
    const records = this.queuedTxs.get(jobId);
    if (records !== undefined) {
      // Get history records associated with jobId
      // and assign new txHash for them
      const sentHistoryRecords: HistoryRecord[] = [];
      let oldTxHash = '';
      for(const aRec of records) {
        if (oldTxHash.length == 0 && aRec.txHash && aRec.txHash.startsWith('0x')){
          // note: all history records inside jobId should have the same txHash
          oldTxHash = aRec.txHash;
        }

        aRec.txHash = txHash; // sinse 'record' and 'aRec' are references
                              // txHash will changed in queuedTxs too
        sentHistoryRecords.push(aRec);
      }

      if (oldTxHash != txHash) {
        // Here is a case when txHash has been changed for existing job:
        // we should remove records from sentTxs with old txHash
        this.removePendingTxByTxHash(oldTxHash);
      }

      // set history records in the sentTx mapping
      this.sentTxs.set(txHash, sentHistoryRecords);
    }
  }

  // Mark job as completed: remove it from 'queuedTxs' and 'sentTxs' mappings
  public async setQueuedTransactionsCompleted(jobId: string, txHash: string) : Promise<boolean> {
    return this.removePendingTxByJob(jobId) || 
            this.removePendingTxByTxHash(txHash);

  }

  // mark pending transaction as failed on the relayer level (we shouldn't have txHash here)
  public async setQueuedTransactionFailedByRelayer(jobId: string, error: string | undefined): Promise<boolean> {
    const records = this.queuedTxs.get(jobId);
    if (records) {
      // moving all records from that job to the failedHistory table
      for(const aRec of records) {
        aRec.state = HistoryRecordState.RejectedByRelayer;
        aRec.failureReason = error;

        this.failedHistory.push(aRec);
        await this.db.put(TX_FAILED_TABLE, aRec);
      }    

      this.removePendingTxByJob(jobId);

      return true;
    }

    return false;
  }

  // mark pending transaction as failed on the relayer level
  public async setSentTransactionFailedByPool(jobId: string, txHash: string, error: string | undefined): Promise<boolean> {
    // try to locate txHash in sentTxs
    const txs = this.sentTxs.get(txHash);
    if (txs) {
      for(const oneTx of txs) {
        oneTx.state = HistoryRecordState.RejectedByPool;
        oneTx.failureReason = error;

        this.failedHistory.push(oneTx);
        await this.db.put(TX_FAILED_TABLE, oneTx);
      }    

      this.removePendingTxByJob(jobId);
      this.removePendingTxByTxHash(txHash);
      this.removeHistoryPendingRecordsByTxHash(txHash);

      return true;
    }

    // txHash of that transaction can be changed
    // => locate it in queuedTxs map by jobId
    const records = this.queuedTxs.get(jobId);
    if (records) {
      // moving all records from that job to the failedHistory table
      let oldTxHash = '';
      for(const aRec of records) {
        if (oldTxHash.length == 0 && aRec.txHash.startsWith('0x')) {
          oldTxHash = aRec.txHash;
        }
        aRec.state = HistoryRecordState.RejectedByPool;
        aRec.failureReason = error;
        aRec.txHash = txHash;

        this.failedHistory.push(aRec);
        await this.db.put(TX_FAILED_TABLE, aRec);
      }    

      this.removePendingTxByJob(jobId);
      if (oldTxHash.startsWith('0x')) {
        this.removeHistoryPendingRecordsByTxHash(oldTxHash);
      }

      return true;
    }

    return false;
  }

  private removePendingTxByJob(jobId: string): boolean {
    const records = this.queuedTxs.get(jobId);
    if (records) {
      this.queuedTxs.delete(jobId);

      // remove associated records from the sentTxs
      for(const aRec of records) {
        if (aRec.txHash.startsWith('0x')) {
          this.sentTxs.delete(aRec.txHash);
        }
      }

      return true;
    }

    return false;
  }

  private removePendingTxByTxHash(txHash: string): boolean {
    // remove records from the sentTxs by txHash
   let res = this.sentTxs.delete(txHash);

    // remove queued txs with the same txHash
    this.queuedTxs.forEach((records, jobId) => {
      for (const aRec of records) {
        if (aRec.txHash == txHash) {
          this.queuedTxs.delete(jobId);
          res = true;
        }
      }
    });

    return res;
  }

  // remove pending transactions with the txHash
  private removeHistoryPendingRecordsByTxHash(txHash: string): boolean {
    let deleted = false;
    for (const [index, record] of this.currentHistory) {
      if (record.state == HistoryRecordState.Pending && record.txHash == txHash) {
        deleted ||= this.currentHistory.delete(index);
      }
    }

    return deleted;
  }

  public async saveDecryptedMemo(memo: DecryptedMemo, pending: boolean): Promise<DecryptedMemo> {
    const mask = (-1) << CONSTANTS.OUTLOG;
    const memoIndex = memo.index & mask;

    if (pending) {
      this.unparsedPendingMemo.set(memoIndex, memo);
      await this.db.put(DECRYPTED_PENDING_MEMO_TABLE, memo, memoIndex);
    } else {
      if (memo.index > this.syncIndex) {
        this.unparsedMemo.set(memoIndex, memo);
      }
      await this.db.put(DECRYPTED_MEMO_TABLE, memo, memoIndex);
    }

    return memo;
  }

  public async getDecryptedMemo(index: number, allowPending: boolean): Promise<DecryptedMemo | null> {
    const mask = (-1) << CONSTANTS.OUTLOG;
    const memoIndex = index & mask;

    let memo = await this.db.get(DECRYPTED_MEMO_TABLE, memoIndex);
    if (memo === null && allowPending) {
      memo = await this.db.get(DECRYPTED_PENDING_MEMO_TABLE, memoIndex);
    }
    return memo;
  }

  public async setLastMinedTxIndex(index: number): Promise<void> {
    for (const oneKey of this.unparsedPendingMemo.keys()) {
      if (oneKey <= index) {
        this.unparsedPendingMemo.delete(oneKey);
      }
    }

    await this.db.delete(DECRYPTED_PENDING_MEMO_TABLE, IDBKeyRange.upperBound(index));
  }

  public async setLastPendingTxIndex(index: number): Promise<void> {
    for (const oneKey of this.unparsedPendingMemo.keys()) {
      if (oneKey > index) {
        this.unparsedPendingMemo.delete(oneKey);
      }
    }

    await this.db.delete(DECRYPTED_PENDING_MEMO_TABLE, IDBKeyRange.lowerBound(index, true));
  }

  public async cleanHistory(): Promise<void> {
    if (this.syncHistoryPromise) {
      // wait while sync is finished (if started)
      await this.syncHistoryPromise;
    }

    // Remove all records from the database
    await this.db.clear(TX_TABLE);
    await this.db.clear(TX_FAILED_TABLE);
    await this.db.clear(DECRYPTED_MEMO_TABLE);
    await this.db.clear(DECRYPTED_PENDING_MEMO_TABLE);
    await this.db.clear(HISTORY_STATE_TABLE);

    // Clean local cache
    this.syncIndex = -1;
    this.unparsedMemo.clear();
    this.unparsedPendingMemo.clear();
    this.currentHistory.clear();
  }

  // ------- Private rouutines --------

  private async syncHistory(getIsLoopback: (shieldedAddress: string) => Promise<boolean>): Promise<void> {
    const startTime = Date.now();

    if (this.unparsedMemo.size > 0 || this.unparsedPendingMemo.size > 0) {
      console.log(`Starting memo synchronizing from the index ${this.syncIndex + 1} (${this.unparsedMemo.size} + ${this.unparsedPendingMemo.size}(pending)  unprocessed memos)`);

      const historyPromises: Promise<HistoryRecordIdx[]>[] = [];
      
      // process mined memos
<<<<<<< HEAD
      let processedIndexes: number[] = [];
      for (let oneMemo of this.unparsedMemo.values()) {
        let hist = this.convertToHistory(oneMemo, false, getIsLoopback);
=======
      const processedIndexes: number[] = [];
      for (const oneMemo of this.unparsedMemo.values()) {
        const hist = this.convertToHistory(oneMemo, false);
>>>>>>> dae0ffbf
        historyPromises.push(hist);

        processedIndexes.push(oneMemo.index);
      }

      // process pending memos
      const processedPendingIndexes: number[] = [];
      for (const oneMemo of this.unparsedPendingMemo.values()) {
        if (this.failedHistory.find(rec => rec.txHash == oneMemo.txHash) === undefined) {
<<<<<<< HEAD
          let hist = this.convertToHistory(oneMemo, true, getIsLoopback);
=======
          const hist = this.convertToHistory(oneMemo, true);
>>>>>>> dae0ffbf
          historyPromises.push(hist);

          processedPendingIndexes.push(oneMemo.index);
        }
      }

      const historyRedords = await Promise.all(historyPromises);

      // delete all pending history records [we'll refresh them immediately]
      for (const [index, record] of this.currentHistory.entries()) {
        if (record.state == HistoryRecordState.Pending) {
          this.currentHistory.delete(index);
        }
      }

      let newSyncIndex = this.syncIndex;
      for (const oneSet of historyRedords) {
        for (const oneRec of oneSet) {
          console.log(`History record @${oneRec.index} has been created`);

          this.currentHistory.set(oneRec.index, oneRec.record);

          if (oneRec.record.state == HistoryRecordState.Mined) {
            // save history record only for mined transactions
            this.put(oneRec.index, oneRec.record);
            newSyncIndex = oneRec.index;
          }
        }
      }

      for (const oneIndex of processedIndexes) {
        this.unparsedMemo.delete(oneIndex);
      }

      this.syncIndex = newSyncIndex;
      this.db.put(HISTORY_STATE_TABLE, this.syncIndex, 'sync_index');

      const timeMs = Date.now() - startTime;
      console.log(`History has been synced up to index ${this.syncIndex} in ${timeMs} msec`);
    } else {
      // No any records (new or pending)
      // delete all pending history records
      for (const [index, record] of this.currentHistory.entries()) {
        if (record.state == HistoryRecordState.Pending) {
          this.currentHistory.delete(index);
        }
      }

      console.log(`Memo sync is not required: already up-to-date (on index ${this.syncIndex + 1})`);
    }
  }

  private async put(index: number, data: HistoryRecord): Promise<HistoryRecord> {
    await this.db.put(TX_TABLE, data, index);
    return data;
  }

  private async get(index: number): Promise<HistoryRecord | null> {
    const data = await this.db.get(TX_TABLE, index);
    return data;
  }

<<<<<<< HEAD
  private async convertToHistory(memo: DecryptedMemo, pending: boolean, getIsLoopback: (shieldedAddress: string) => Promise<boolean>): Promise<HistoryRecordIdx[]> {
    let txHash = memo.txHash;
=======
  private async convertToHistory(memo: DecryptedMemo, pending: boolean): Promise<HistoryRecordIdx[]> {
    const txHash = memo.txHash;
>>>>>>> dae0ffbf
    if (txHash) {
      const txData = await this.web3.eth.getTransaction(txHash);
      if (txData && txData.blockNumber && txData.input) {
          const block = await this.web3.eth.getBlock(txData.blockNumber);
          if (block) {
              let ts: number = 0;
              if (typeof block.timestamp === "number" ) {
                  ts = block.timestamp;
              } else if (typeof block.timestamp === "string" ) {
                  ts = Number(block.timestamp);
              }

              // Decode transaction data
              try {
                const tx = ShieldedTx.decode(txData.input);
                const feeAmount = BigInt('0x' + tx.memo.substr(0, 16))

                if (tx.selector.toLowerCase() == "af989083") {
                    // All data is collected here. Let's analyze it

                    const allRecords: HistoryRecordIdx[] = [];
                    if (tx.txType == TxType.Deposit) {
                      // here is a deposit transaction (approvable method)
                      // source address are recovered from the signature
                      if (tx.extra && tx.extra.length >= 128) {
                        const fullSig = toCanonicalSignature(tx.extra.substr(0, 128));
                        const nullifier = '0x' + tx.nullifier.toString(16).padStart(64, '0');
                        const depositHolderAddr = await this.web3.eth.accounts.recover(nullifier, fullSig);

<<<<<<< HEAD
                        let rec = await HistoryRecord.deposit(depositHolderAddr, tx.tokenAmount, feeAmount, ts, txHash, pending);
=======
                        const rec = HistoryRecord.deposit(depositHolderAddr, tx.tokenAmount, feeAmount, ts, txHash, pending);
>>>>>>> dae0ffbf
                        allRecords.push(HistoryRecordIdx.create(rec, memo.index));
                        
                      } else {
                        //incorrect signature
                        throw new InternalError(`no signature for approvable deposit`);
                      }

                    } else if (tx.txType == TxType.BridgeDeposit) {
                      // here is a deposit transaction (permittable token)
                      // source address in the memo block (20 bytes, starts from 16 bytes offset)
                      const depositHolderAddr = '0x' + tx.memo.substr(32, 40);  // TODO: Check it!

<<<<<<< HEAD
                      let rec = await HistoryRecord.deposit(depositHolderAddr, tx.tokenAmount, feeAmount, ts, txHash, pending);
=======
                      const rec = HistoryRecord.deposit(depositHolderAddr, tx.tokenAmount, feeAmount, ts, txHash, pending);
>>>>>>> dae0ffbf
                      allRecords.push(HistoryRecordIdx.create(rec, memo.index));

                    } else if (tx.txType == TxType.Transfer) {
                      // there are 2 cases: 
                      if (memo.acc) {
                        // 1. we initiated it => outcoming tx(s)
                        const transfers = await Promise.all(memo.outNotes.map(async ({note, index}) => {
                          const destAddr = await this.worker.assembleAddress(note.d, note.p_d);
                          return {to: destAddr, amount: BigInt(note.b)};
                        }));;

                        const rec = await HistoryRecord.transferOut(transfers, feeAmount, ts, txHash, pending, getIsLoopback);
                        allRecords.push(HistoryRecordIdx.create(rec, memo.index));
                      } else {
                        // 2. somebody initiated it => incoming tx(s)

                        const transfers = await Promise.all(memo.inNotes.map(async ({note, index}) => {
                          const destAddr = await this.worker.assembleAddress(note.d, note.p_d);
                          return {to: destAddr, amount: BigInt(note.b)};
                        }));

<<<<<<< HEAD
                        let rec = await HistoryRecord.transferIn(transfers, BigInt(0), ts, txHash, pending);
=======
                        const rec = HistoryRecord.transferIn(transfers, BigInt(0), ts, txHash, pending);
>>>>>>> dae0ffbf
                        allRecords.push(HistoryRecordIdx.create(rec, memo.index));
                      }
                    } else if (tx.txType == TxType.Withdraw) {
                      // withdrawal transaction (destination address in the memoblock)
                      const withdrawDestAddr = '0x' + tx.memo.substr(32, 40);

<<<<<<< HEAD
                      let rec = await HistoryRecord.withdraw(withdrawDestAddr, -(tx.tokenAmount + feeAmount), feeAmount, ts, txHash, pending);
=======
                      const rec = HistoryRecord.withdraw(withdrawDestAddr, -(tx.tokenAmount + feeAmount), feeAmount, ts, txHash, pending);
>>>>>>> dae0ffbf
                      allRecords.push(HistoryRecordIdx.create(rec, memo.index));
                    }

                    // if we found txHash in the blockchain -> remove it from the saved tx array
                    if (pending) {
                      // if tx is in pending state - remove it only on success
                      const txReceipt = await this.web3.eth.getTransactionReceipt(txHash);
                      if (txReceipt && txReceipt.status !== undefined && txReceipt.status == true) {
                        this.removePendingTxByTxHash(txHash);
                      }
                    } else {
                      this.removePendingTxByTxHash(txHash);
                    }

                    return allRecords;

                } else {
                  throw new InternalError(`Cannot decode calldata for tx ${txHash}: incorrect selector ${tx.selector}`);
                }
              }
              catch (e) {
                throw new InternalError(`Cannot decode calldata for tx ${txHash}: ${e}`);
              }
          }

          throw new InternalError(`Unable to get timestamp for block ${txData.blockNumber}`);
      } else {
        // Look for a transactions, initiated by the user and try to convert it to the HistoryRecord
        const records = this.sentTxs.get(txHash);
        if (records !== undefined) {
          console.log(`HistoryStorage: tx ${txHash} isn't indexed yet, but we have ${records.length} associated history record(s)`);
          return records.map((oneRecord, index) => HistoryRecordIdx.create(oneRecord, memo.index + index));
        } else {
          console.warn(`HistoryStorage: cannot fetch tx ${txHash} and no local associated records`);
        }
      }

      // Cannot retrieve transaction info
      // and there are no associated records
      return [];

    }

    throw new InternalError(`Cannot find txHash for memo at index ${memo.index}`);
  }

}<|MERGE_RESOLUTION|>--- conflicted
+++ resolved
@@ -10,12 +10,8 @@
   Deposit = 1,
   TransferIn,
   TransferOut,
-<<<<<<< HEAD
-	Withdrawal,
+  Withdrawal,
   // DEPRECATED. Please use TokensMoving.isLoopback property instead
-=======
-  Withdrawal,
->>>>>>> dae0ffbf
   TransferLoopback,
 }
 
@@ -506,15 +502,9 @@
       const historyPromises: Promise<HistoryRecordIdx[]>[] = [];
       
       // process mined memos
-<<<<<<< HEAD
-      let processedIndexes: number[] = [];
-      for (let oneMemo of this.unparsedMemo.values()) {
-        let hist = this.convertToHistory(oneMemo, false, getIsLoopback);
-=======
       const processedIndexes: number[] = [];
       for (const oneMemo of this.unparsedMemo.values()) {
-        const hist = this.convertToHistory(oneMemo, false);
->>>>>>> dae0ffbf
+        const hist = this.convertToHistory(oneMemo, false, getIsLoopback);
         historyPromises.push(hist);
 
         processedIndexes.push(oneMemo.index);
@@ -524,11 +514,7 @@
       const processedPendingIndexes: number[] = [];
       for (const oneMemo of this.unparsedPendingMemo.values()) {
         if (this.failedHistory.find(rec => rec.txHash == oneMemo.txHash) === undefined) {
-<<<<<<< HEAD
-          let hist = this.convertToHistory(oneMemo, true, getIsLoopback);
-=======
-          const hist = this.convertToHistory(oneMemo, true);
->>>>>>> dae0ffbf
+          const hist = this.convertToHistory(oneMemo, true, getIsLoopback);
           historyPromises.push(hist);
 
           processedPendingIndexes.push(oneMemo.index);
@@ -591,13 +577,8 @@
     return data;
   }
 
-<<<<<<< HEAD
   private async convertToHistory(memo: DecryptedMemo, pending: boolean, getIsLoopback: (shieldedAddress: string) => Promise<boolean>): Promise<HistoryRecordIdx[]> {
-    let txHash = memo.txHash;
-=======
-  private async convertToHistory(memo: DecryptedMemo, pending: boolean): Promise<HistoryRecordIdx[]> {
     const txHash = memo.txHash;
->>>>>>> dae0ffbf
     if (txHash) {
       const txData = await this.web3.eth.getTransaction(txHash);
       if (txData && txData.blockNumber && txData.input) {
@@ -627,11 +608,7 @@
                         const nullifier = '0x' + tx.nullifier.toString(16).padStart(64, '0');
                         const depositHolderAddr = await this.web3.eth.accounts.recover(nullifier, fullSig);
 
-<<<<<<< HEAD
-                        let rec = await HistoryRecord.deposit(depositHolderAddr, tx.tokenAmount, feeAmount, ts, txHash, pending);
-=======
-                        const rec = HistoryRecord.deposit(depositHolderAddr, tx.tokenAmount, feeAmount, ts, txHash, pending);
->>>>>>> dae0ffbf
+                        const rec = await HistoryRecord.deposit(depositHolderAddr, tx.tokenAmount, feeAmount, ts, txHash, pending);
                         allRecords.push(HistoryRecordIdx.create(rec, memo.index));
                         
                       } else {
@@ -644,11 +621,7 @@
                       // source address in the memo block (20 bytes, starts from 16 bytes offset)
                       const depositHolderAddr = '0x' + tx.memo.substr(32, 40);  // TODO: Check it!
 
-<<<<<<< HEAD
-                      let rec = await HistoryRecord.deposit(depositHolderAddr, tx.tokenAmount, feeAmount, ts, txHash, pending);
-=======
-                      const rec = HistoryRecord.deposit(depositHolderAddr, tx.tokenAmount, feeAmount, ts, txHash, pending);
->>>>>>> dae0ffbf
+                      const rec = await HistoryRecord.deposit(depositHolderAddr, tx.tokenAmount, feeAmount, ts, txHash, pending);
                       allRecords.push(HistoryRecordIdx.create(rec, memo.index));
 
                     } else if (tx.txType == TxType.Transfer) {
@@ -670,22 +643,14 @@
                           return {to: destAddr, amount: BigInt(note.b)};
                         }));
 
-<<<<<<< HEAD
-                        let rec = await HistoryRecord.transferIn(transfers, BigInt(0), ts, txHash, pending);
-=======
-                        const rec = HistoryRecord.transferIn(transfers, BigInt(0), ts, txHash, pending);
->>>>>>> dae0ffbf
+                        const rec = await HistoryRecord.transferIn(transfers, BigInt(0), ts, txHash, pending);
                         allRecords.push(HistoryRecordIdx.create(rec, memo.index));
                       }
                     } else if (tx.txType == TxType.Withdraw) {
                       // withdrawal transaction (destination address in the memoblock)
                       const withdrawDestAddr = '0x' + tx.memo.substr(32, 40);
 
-<<<<<<< HEAD
-                      let rec = await HistoryRecord.withdraw(withdrawDestAddr, -(tx.tokenAmount + feeAmount), feeAmount, ts, txHash, pending);
-=======
-                      const rec = HistoryRecord.withdraw(withdrawDestAddr, -(tx.tokenAmount + feeAmount), feeAmount, ts, txHash, pending);
->>>>>>> dae0ffbf
+                      const rec = await HistoryRecord.withdraw(withdrawDestAddr, -(tx.tokenAmount + feeAmount), feeAmount, ts, txHash, pending);
                       allRecords.push(HistoryRecordIdx.create(rec, memo.index));
                     }
 

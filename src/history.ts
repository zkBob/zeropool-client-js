--- conflicted
+++ resolved
@@ -258,14 +258,9 @@
     this.state = state;
   }
 
-<<<<<<< HEAD
-  static async init(db_id: string, rpcUrl: string, worker: any): Promise<HistoryStorage> {
-    const db = await openDB(`zeropool.${db_id}.history`, 4, {
-=======
   static async init(db_id: string, rpcUrl: string, state: ZkBobState): Promise<HistoryStorage> {
     let isNewDB = false;
-    const db = await openDB(`zkb.${db_id}.history`, 3, {
->>>>>>> 775c4f54
+    const db = await openDB(`zkb.${db_id}.history`, 4, {
       upgrade(db, oldVersion, newVersions) {
         if (oldVersion < 2) {
           db.createObjectStore(TX_TABLE);   // table holds parsed history transactions
@@ -276,14 +271,12 @@
         if (oldVersion < 3) {
           db.createObjectStore(TX_FAILED_TABLE, {autoIncrement: true});
         }
-<<<<<<< HEAD
         if (oldVersion < 4) {
           db.createObjectStore(NATIVE_TX_TABLE);
-=======
+        }
 
         if (oldVersion == 0 ) {
           isNewDB = true;
->>>>>>> 775c4f54
         }
       }
     });
@@ -815,12 +808,8 @@
     await this.db.clear(TX_FAILED_TABLE);
     await this.db.clear(DECRYPTED_MEMO_TABLE);
     await this.db.clear(DECRYPTED_PENDING_MEMO_TABLE);
-<<<<<<< HEAD
-    await this.db.clear(HISTORY_STATE_TABLE);
     await this.db.clear(NATIVE_TX_TABLE);
-=======
     await this.cleanIndexes();
->>>>>>> 775c4f54
 
     // Clean local cache
     this.unparsedMemo.clear();
@@ -829,9 +818,6 @@
     this.failedHistory = [];
   }
 
-<<<<<<< HEAD
-  // ------- Private routines --------
-=======
   private async cleanIndexes(): Promise<void> {
     await this.db.delete(HISTORY_STATE_TABLE, 'sync_index');
     await this.db.delete(HISTORY_STATE_TABLE, 'fail_indexes');
@@ -839,7 +825,6 @@
   }
 
   // ------- Private rouutines --------
->>>>>>> 775c4f54
 
   // Returns true if there is all unparsed memo were converted to the HistoryRecords
   // If one or more transactions were postponed due to recoverable error - return false
@@ -965,7 +950,6 @@
               ts = Number(block.timestamp);
           }
 
-<<<<<<< HEAD
           // Decode transaction data
           try {
             const txSelector = txData.input.slice(2, 10).toLowerCase();
@@ -994,151 +978,63 @@
                 // here is a deposit transaction (permittable token)
                 // source address in the memo block (20 bytes, starts from 16 bytes offset)
                 const depositHolderAddr = '0x' + tx.memo.substr(32, 40);  // TODO: Check it!
-
-                const rec = await HistoryRecord.deposit(depositHolderAddr, tx.tokenAmount, feeAmount, ts, txHash, pending);
-                allRecords.push(HistoryRecordIdx.create(rec, memo.index));
                 
-              } else if (tx.txType == TxType.Transfer) {
-                // there are 2 cases: 
-                if (memo.acc) {
-                  // 1. we initiated it => outcoming tx(s)
-                  const transfers = await Promise.all(memo.outNotes.map(async ({note}) => {
-                    const destAddr = await this.worker.assembleAddress(note.d, note.p_d);
-=======
-              // Decode transaction data
-              try {
-                const txSelector = txData.input.slice(2, 10).toLowerCase();
-                if (txSelector == PoolSelector.Transact) {
-                  // Here is a regular transaction (deposit/transfer/withdrawal)
-                    const tx = ShieldedTx.decode(txData.input);
-                    const feeAmount = BigInt('0x' + tx.memo.substr(0, 16))
-                    // All data is collected here. Let's analyze it
-
-                    const allRecords: HistoryRecordIdx[] = [];
-                    if (tx.txType == TxType.Deposit) {
-                      // here is a deposit transaction (approvable method)
-                      // source address are recovered from the signature
-                      if (tx.extra && tx.extra.length >= 128) {
-                        const fullSig = toCanonicalSignature(tx.extra.substr(0, 128));
-                        const nullifier = '0x' + tx.nullifier.toString(16).padStart(64, '0');
-                        const depositHolderAddr = await this.web3.eth.accounts.recover(nullifier, fullSig);
-
-                        const rec = await HistoryRecord.deposit(depositHolderAddr, tx.tokenAmount, feeAmount, ts, txHash, pending);
-                        allRecords.push(HistoryRecordIdx.create(rec, memo.index));
-                        
-                      } else {
-                        //incorrect signature
-                        throw new InternalError(`no signature for approvable deposit`);
-                      }
-
-                    } else if (tx.txType == TxType.BridgeDeposit) {
-                      // here is a deposit transaction (permittable token)
-                      // source address in the memo block (20 bytes, starts from 16 bytes offset)
-                      const depositHolderAddr = '0x' + tx.memo.substr(32, 40);  // TODO: Check it!
-
-                      const rec = await HistoryRecord.deposit(depositHolderAddr, tx.tokenAmount, feeAmount, ts, txHash, pending);
+                  const rec = await HistoryRecord.deposit(depositHolderAddr, tx.tokenAmount, feeAmount, ts, txHash, pending);
+                  allRecords.push(HistoryRecordIdx.create(rec, memo.index));
+
+                } else if (tx.txType == TxType.Transfer) {
+                  // there are 2 cases: 
+                  if (memo.acc) {
+                    // 1. we initiated it => outcoming tx(s)
+                    const transfers = await Promise.all(memo.outNotes.map(async ({note}) => {
+                      const destAddr = await this.state.assembleAddress(note.d, note.p_d);
+                      return {to: destAddr, amount: BigInt(note.b)};
+                    }));
+
+                    if (transfers.length == 0) {
+                      const rec = await HistoryRecord.aggregateNotes(feeAmount, ts, txHash, pending);
                       allRecords.push(HistoryRecordIdx.create(rec, memo.index));
-
-                    } else if (tx.txType == TxType.Transfer) {
-                      // there are 2 cases: 
-                      if (memo.acc) {
-                        // 1. we initiated it => outcoming tx(s)
-                        const transfers = await Promise.all(memo.outNotes.map(async ({note}) => {
-                          const destAddr = await this.state.assembleAddress(note.d, note.p_d);
-                          return {to: destAddr, amount: BigInt(note.b)};
-                        }));
-
-                        if (transfers.length == 0) {
-                          const rec = await HistoryRecord.aggregateNotes(feeAmount, ts, txHash, pending);
-                          allRecords.push(HistoryRecordIdx.create(rec, memo.index));
-                        } else {
-                          const rec = await HistoryRecord.transferOut(
-                            transfers,
-                            feeAmount,
-                            ts, txHash,
-                            pending,
-                            async (addr) => this.state.isOwnAddress(addr)
-                          );
-                          allRecords.push(HistoryRecordIdx.create(rec, memo.index));
-                        }
-                      } else {
-                        // 2. somebody initiated it => incoming tx(s)
-
-                        const transfers = await Promise.all(memo.inNotes.map(async ({note}) => {
-                          const destAddr = await this.state.assembleAddress(note.d, note.p_d);
-                          return {to: destAddr, amount: BigInt(note.b)};
-                        }));
-
-                        const rec = await HistoryRecord.transferIn(transfers, BigInt(0), ts, txHash, pending);
-                        allRecords.push(HistoryRecordIdx.create(rec, memo.index));
-                      }
-                    } else if (tx.txType == TxType.Withdraw) {
-                      // withdrawal transaction (destination address in the memoblock)
-                      const withdrawDestAddr = '0x' + tx.memo.substr(32, 40);
-
-                      const rec = await HistoryRecord.withdraw(withdrawDestAddr, -(tx.tokenAmount + feeAmount), feeAmount, ts, txHash, pending);
+                    } else {
+                      const rec = await HistoryRecord.transferOut(
+                        transfers,
+                        feeAmount,
+                        ts, txHash,
+                        pending,
+                        async (addr) => this.state.isOwnAddress(addr)
+                      );
                       allRecords.push(HistoryRecordIdx.create(rec, memo.index));
                     }
-
-                    // if we found txHash in the blockchain -> remove it from the saved tx array
-                    if (pending) {
-                      // if tx is in pending state - remove it only on success
-                      const txReceipt = await this.web3.eth.getTransactionReceipt(txHash);
-                      if (txReceipt && txReceipt.status !== undefined && txReceipt.status == true) {
-                        this.removePendingTxByTxHash(txHash);
-                      }
-                    } else {
-                      this.removePendingTxByTxHash(txHash);
-                    }
-
-                    return allRecords;
-
-                } else if (txSelector == PoolSelector.AppendDirectDeposit) {
-                  // Direct Deposit tranaction
-                  const transfers = await Promise.all(memo.inNotes.map(async ({note}) => {
-                    const destAddr = await this.state.assembleAddress(note.d, note.p_d);
->>>>>>> 775c4f54
-                    return {to: destAddr, amount: BigInt(note.b)};
-                  }));
-
-                  if (transfers.length == 0) {
-                    const rec = await HistoryRecord.aggregateNotes(feeAmount, ts, txHash, pending);
-                    allRecords.push(HistoryRecordIdx.create(rec, memo.index));
                   } else {
-                    const rec = await HistoryRecord.transferOut(transfers, feeAmount, ts, txHash, pending, getIsLoopback);
+                    // 2. somebody initiated it => incoming tx(s)
+
+                    const transfers = await Promise.all(memo.inNotes.map(async ({note}) => {
+                      const destAddr = await this.state.assembleAddress(note.d, note.p_d);
+                      return {to: destAddr, amount: BigInt(note.b)};
+                    }));
+
+                    const rec = await HistoryRecord.transferIn(transfers, BigInt(0), ts, txHash, pending);
                     allRecords.push(HistoryRecordIdx.create(rec, memo.index));
                   }
-                } else {
-                  // 2. somebody initiated it => incoming tx(s)
-
-                  const transfers = await Promise.all(memo.inNotes.map(async ({note}) => {
-                    const destAddr = await this.worker.assembleAddress(note.d, note.p_d);
-                    return {to: destAddr, amount: BigInt(note.b)};
-                  }));
-
-                  const rec = await HistoryRecord.transferIn(transfers, BigInt(0), ts, txHash, pending);
+                } else if (tx.txType == TxType.Withdraw) {
+                  // withdrawal transaction (destination address in the memoblock)
+                  const withdrawDestAddr = '0x' + tx.memo.substr(32, 40);
+
+                  const rec = await HistoryRecord.withdraw(withdrawDestAddr, -(tx.tokenAmount + feeAmount), feeAmount, ts, txHash, pending);
                   allRecords.push(HistoryRecordIdx.create(rec, memo.index));
                 }
-              } else if (tx.txType == TxType.Withdraw) {
-                // withdrawal transaction (destination address in the memoblock)
-                const withdrawDestAddr = '0x' + tx.memo.substr(32, 40);
-
-                const rec = await HistoryRecord.withdraw(withdrawDestAddr, -(tx.tokenAmount + feeAmount), feeAmount, ts, txHash, pending);
-                allRecords.push(HistoryRecordIdx.create(rec, memo.index));
-              }
-
-              // if we found txHash in the blockchain -> remove it from the saved tx array
-              if (pending) {
-                // if tx is in pending state - remove it only on success
-                const txReceipt = await this.web3.eth.getTransactionReceipt(txHash);
-                if (txReceipt && txReceipt.status !== undefined && txReceipt.status == true) {
+
+                // if we found txHash in the blockchain -> remove it from the saved tx array
+                if (pending) {
+                  // if tx is in pending state - remove it only on success
+                  const txReceipt = await this.web3.eth.getTransactionReceipt(txHash);
+                  if (txReceipt && txReceipt.status !== undefined && txReceipt.status == true) {
+                    this.removePendingTxByTxHash(txHash);
+                  }
+                } else {
                   this.removePendingTxByTxHash(txHash);
                 }
-              } else {
-                this.removePendingTxByTxHash(txHash);
-              }
-
-              return allRecords;
+
+                return allRecords;
 
             } else if (txSelector == PoolSelector.AppendDirectDeposit) {
               // Direct Deposit tranaction

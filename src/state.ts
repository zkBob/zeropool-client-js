--- conflicted
+++ resolved
@@ -90,13 +90,6 @@
     zpState.sk = new Uint8Array(sk);
     zpState.birthIndex = birthIndex;
     
-<<<<<<< HEAD
-    const accountId = bufToHex(hash(sk));
-    await worker.createAccount(tokenAddress, sk, networkName, poolId, accountId);
-    zpState.tokenAddress = tokenAddress;
-    zpState.worker = worker;
-    zpState.history = await HistoryStorage.init(`zp.${networkName}.${accountId}`, rpcUrl, worker);
-=======
     const userId = bufToHex(hash(zpState.sk)).slice(0, 32);
     zpState.stateId = `${networkName}.${poolId.toString(16).padStart(6, '0')}.${userId}`; // database name identifier
 
@@ -104,7 +97,6 @@
     zpState.worker = worker;
     
     zpState.history = await HistoryStorage.init(zpState.stateId, rpcUrl, zpState);
->>>>>>> 775c4f54
 
     let network = networkName as NetworkType;
     zpState.ephemeralAddrPool = await EphemeralPool.init(zpState.sk, tokenAddress, network, rpcUrl, denominator);

import { expose } from 'comlink';
<<<<<<< HEAD
import { IndexedTx, ParseTxsResult, ParseTxsColdStorageResult, StateUpdate, SnarkProof, TreeNode,
          ITransferData, IDepositData, IWithdrawData, IDepositPermittableData, TxMemoChunk, TxInput,
          Account, Note,
=======
import { IDepositData, IDepositPermittableData, ITransferData, IWithdrawData,
          ParseTxsResult, ParseTxsColdStorageResult, StateUpdate,
          IndexedTx, TreeNode, SnarkProof, IAddressComponents,
>>>>>>> 775c4f54
        } from 'libzkbob-rs-wasm-web';
import { threads } from 'wasm-feature-detect';
import { SnarkParams } from './params';
import { InternalError } from './errors';

let txParams: SnarkParams;
let txParser: any;
let zpAccounts: { [accountId: string]: any } = {};

let wasm: any;

const obj = {
  async initWasm(
    txParamsUrl: string,
    txParamsHash: string | undefined = undefined,  // skip hash checking when undefined
    txVkUrl: string,
    forcedMultithreading: boolean | undefined = undefined,
  ) {
    console.info('Initializing web worker...');
    
    // Safari doesn't support spawning Workers from inside other Workers yet.
    const isSafari = /^((?!chrome|android).)*safari/i.test(navigator.userAgent);
    const isMtSupported = await threads() && !isSafari;
    const isMt = forcedMultithreading ?? isMtSupported;  // forced MT param has a higher priority than supported one
    
    if (isMt) {
      console.log('Using multi-threaded version');
      wasm = await import('libzkbob-rs-wasm-web-mt');
      await wasm.default();
      await wasm.initThreadPool(navigator.hardwareConcurrency);
    } else {
      console.log('Using single-threaded version. Proof generation will be significantly slower.');
      wasm = await import('libzkbob-rs-wasm-web');
      await wasm.default()
    }

    txParams = new SnarkParams(txParamsUrl, txVkUrl, txParamsHash);
    // VK is always needed to transact, so initiate its loading right now
    txParams.getVk().catch((err) => {
      console.warn(`Unable to fetch tx verification key (don't worry, it will refetched when needed): ${err.message}`);
    });

    txParser = wasm.TxParser._new()

    console.info('Web worker init complete.');
  },

  async loadTxParams() {
    txParams.getParams(wasm);
  },

  async proveTx(pub, sec) {
    console.debug('Web worker: proveTx');
    let params = await txParams.getParams(wasm);
    return wasm.Proof.tx(params, pub, sec);
  },

  async parseTxs(sk: Uint8Array, txs: IndexedTx[]): Promise<ParseTxsResult> {
    console.debug('Web worker: parseTxs');
    const result = txParser.parseTxs(sk, txs)
    sk.fill(0)
    return result;
  },

<<<<<<< HEAD
  async extractDecryptKeys(sk: Uint8Array, index: bigint, memo: Uint8Array): Promise<TxMemoChunk[]> {
    const result = txParser.extractDecryptKeys(sk, index, memo);
    sk.fill(0);
    return result;
  },

  async getTxInputs(address: string, index: bigint): Promise<TxInput> {
    return zpAccounts[address].getTxInputs(index);
  },

  async decryptAccount(symkey: Uint8Array, encrypted: Uint8Array): Promise<Account> {
    return txParser.symcipherDecryptAcc(symkey, encrypted);
  },

  async decryptNote(symkey: Uint8Array, encrypted: Uint8Array): Promise<Note> {
    return txParser.symcipherDecryptNote(symkey, encrypted);
  },

  async calcNullifier(address: string, account: Account, index: bigint): Promise<String> {
    return zpAccounts[address].calculateNullifier(account, index);
  },

  async createAccount(address: string, sk: Uint8Array, networkName: string, poolId: number, accountId: string): Promise<void> {
    console.debug('Web worker: createAccount');
    try {
      const state = await wasm.UserState.init(`zp.${networkName}.${accountId}`);
      const acc = new wasm.UserAccount(sk, BigInt(poolId), state);
      zpAccounts[address] = acc;
=======
  // accountId is a unique string depends on network, poolId and sk
  // The local db will be named with accountId
  async createAccount(accountId: string, sk: Uint8Array, poolId: number, network: string): Promise<void> {
    console.debug('Web worker: createAccount');
    try {
      const state = await wasm.UserState.init(accountId);
      zpAccounts[accountId] = new wasm.UserAccount(sk, poolId, state, network);
>>>>>>> 775c4f54
    } catch (e) {
      console.error(e);
    }
  },

  async totalBalance(accountId: string): Promise<string> {
    return zpAccounts[accountId].totalBalance();
  },

  async accountBalance(accountId: string): Promise<string> {
    return zpAccounts[accountId].accountBalance();
  },

  async noteBalance(accountId: string): Promise<string> {
    return zpAccounts[accountId].noteBalance();
  },

  async usableNotes(accountId: string): Promise<any[]> {
    return zpAccounts[accountId].getUsableNotes();
  },

  async rawState(accountId: string): Promise<any> {
    return zpAccounts[accountId].getWholeState();
  },

  async free(accountId: string): Promise<void> {
    return zpAccounts[accountId].free();
  },

  async createDepositPermittable(accountId: string, deposit: IDepositPermittableData): Promise<any> {
    return zpAccounts[accountId].createDepositPermittable(deposit);
  },

  async createTransferOptimistic(accountId: string, tx: ITransferData, optimisticState: any): Promise<any> {
    return zpAccounts[accountId].createTransferOptimistic(tx, optimisticState);
  },

  async createWithdrawalOptimistic(accountId: string, tx: IWithdrawData, optimisticState: any): Promise<any> {
    return zpAccounts[accountId].createWithdrawalOptimistic(tx, optimisticState);
  },

  async createDeposit(accountId: string, deposit: IDepositData): Promise<any> {
    return zpAccounts[accountId].createDeposit(deposit);
  },

  async createTransfer(accountId: string, transfer: ITransferData): Promise<any> {
    return zpAccounts[accountId].createTransfer(transfer);
  },

  async nextTreeIndex(accountId: string): Promise<bigint> {
    return zpAccounts[accountId].nextTreeIndex();
  },

  async firstTreeIndex(accountId: string): Promise<bigint | undefined> {
    return zpAccounts[accountId].firstTreeIndex();
  },

  async getRoot(accountId: string): Promise<string> {
    return zpAccounts[accountId].getRoot();
  },

  async getRootAt(accountId: string, index: bigint): Promise<string> {
    return zpAccounts[accountId].getRootAt(index);
  },

  async getLeftSiblings(accountId: string, index: bigint): Promise<TreeNode[]> {
    return zpAccounts[accountId].getLeftSiblings(index);
  },

  async rollbackState(accountId: string, index: bigint): Promise<bigint> {
    return zpAccounts[accountId].rollbackState(index);
  },

  async wipeState(accountId: string): Promise<void> {
    return zpAccounts[accountId].wipeState();
  },

  async getTreeLastStableIndex(accountId: string): Promise<bigint> {
    return zpAccounts[accountId].treeGetStableIndex();
  },

  async setTreeLastStableIndex(accountId: string, index: bigint): Promise<void> {
    return zpAccounts[accountId].treeSetStableIndex(index);
  },

  async updateState(accountId: string, stateUpdate: StateUpdate, siblings?: TreeNode[]): Promise<void> {
    return zpAccounts[accountId].updateState(stateUpdate, siblings);
  },

  async updateStateColdStorage(accountId: string, bulks: Uint8Array[], indexFrom?: bigint, indexTo?: bigint): Promise<ParseTxsColdStorageResult> {
    return zpAccounts[accountId].updateStateColdStorage(bulks, indexFrom, indexTo);
  },

  async verifyTxProof(inputs: string[], proof: SnarkProof): Promise<boolean> {
    const vk = await txParams.getVk();  // will throw error if VK fetch fail
    return wasm.Proof.verify(vk, inputs, proof);
  },

  async generateAddress(accountId: string): Promise<string> {
    return zpAccounts[accountId].generateAddress();
  },

  async generateUniversalAddress(accountId: string): Promise<string> {
    return zpAccounts[accountId].generateUniversalAddress();
  },

  async generateAddressForSeed(accountId: string, seed: Uint8Array): Promise<string> {
    return zpAccounts[accountId].generateAddressForSeed(seed);
  },

  async verifyShieldedAddress(accountId: string, shieldedAddress: string): Promise<boolean> {
    return zpAccounts[accountId].validateAddress(shieldedAddress);
  },

  async isOwnAddress(accountId: string, shieldedAddress: string): Promise<boolean> {
    return zpAccounts[accountId].isOwnAddress(shieldedAddress);
  },

  async assembleAddress(accountId: string, d: string, p_d: string): Promise<string> {
    return zpAccounts[accountId].assembleAddress(d, p_d);
  },

  async convertAddressToChainSpecific(accountId: string, oldAddress: string): Promise<string> {
    return zpAccounts[accountId].convertAddressToChainSpecific(oldAddress);
  },

  async parseAddress(accountId: string, shieldedAddress: string): Promise<IAddressComponents> {
    return zpAccounts[accountId].parseAddress(shieldedAddress);
  }
};

expose(obj);<|MERGE_RESOLUTION|>--- conflicted
+++ resolved
@@ -1,13 +1,8 @@
 import { expose } from 'comlink';
-<<<<<<< HEAD
-import { IndexedTx, ParseTxsResult, ParseTxsColdStorageResult, StateUpdate, SnarkProof, TreeNode,
-          ITransferData, IDepositData, IWithdrawData, IDepositPermittableData, TxMemoChunk, TxInput,
-          Account, Note,
-=======
 import { IDepositData, IDepositPermittableData, ITransferData, IWithdrawData,
           ParseTxsResult, ParseTxsColdStorageResult, StateUpdate,
           IndexedTx, TreeNode, SnarkProof, IAddressComponents,
->>>>>>> 775c4f54
+          TxMemoChunk, TxInput, Account, Note,
         } from 'libzkbob-rs-wasm-web';
 import { threads } from 'wasm-feature-detect';
 import { SnarkParams } from './params';
@@ -72,15 +67,14 @@
     return result;
   },
 
-<<<<<<< HEAD
   async extractDecryptKeys(sk: Uint8Array, index: bigint, memo: Uint8Array): Promise<TxMemoChunk[]> {
     const result = txParser.extractDecryptKeys(sk, index, memo);
     sk.fill(0);
     return result;
   },
 
-  async getTxInputs(address: string, index: bigint): Promise<TxInput> {
-    return zpAccounts[address].getTxInputs(index);
+  async getTxInputs(accountId: string, index: bigint): Promise<TxInput> {
+    return zpAccounts[accountId].getTxInputs(index);
   },
 
   async decryptAccount(symkey: Uint8Array, encrypted: Uint8Array): Promise<Account> {
@@ -91,17 +85,10 @@
     return txParser.symcipherDecryptNote(symkey, encrypted);
   },
 
-  async calcNullifier(address: string, account: Account, index: bigint): Promise<String> {
-    return zpAccounts[address].calculateNullifier(account, index);
-  },
-
-  async createAccount(address: string, sk: Uint8Array, networkName: string, poolId: number, accountId: string): Promise<void> {
-    console.debug('Web worker: createAccount');
-    try {
-      const state = await wasm.UserState.init(`zp.${networkName}.${accountId}`);
-      const acc = new wasm.UserAccount(sk, BigInt(poolId), state);
-      zpAccounts[address] = acc;
-=======
+  async calcNullifier(accountId: string, account: Account, index: bigint): Promise<String> {
+    return zpAccounts[accountId].calculateNullifier(account, index);
+  },
+
   // accountId is a unique string depends on network, poolId and sk
   // The local db will be named with accountId
   async createAccount(accountId: string, sk: Uint8Array, poolId: number, network: string): Promise<void> {
@@ -109,7 +96,6 @@
     try {
       const state = await wasm.UserState.init(accountId);
       zpAccounts[accountId] = new wasm.UserAccount(sk, poolId, state, network);
->>>>>>> 775c4f54
     } catch (e) {
       console.error(e);
     }

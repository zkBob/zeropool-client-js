import { expose } from 'comlink';
<<<<<<< HEAD
import { IndexedTx, ParseTxsResult, StateUpdate, SnarkProof, ITransferData, IDepositData, IWithdrawData, IDepositPermittableData } from 'libzkbob-rs-wasm-web';
=======

import { Proof, Params, TxParser, IndexedTx, ParseTxsResult, ParseTxsColdStorageResult,
  default as init, initThreadPool, UserState, UserAccount,
  StateUpdate, validateAddress, assembleAddress,
  SnarkProof, ITransferData, IDepositData, IWithdrawData, IDepositPermittableData,
} from 'libzkbob-rs-wasm-web';

>>>>>>> a39f64be
import { FileCache } from './file-cache';
import { threads } from 'wasm-feature-detect';

let txParams: any;
let treeParams: any;
let txParser: any;
let zpAccounts: { [tokenAddress: string]: any } = {};
let transferVk: any;
let treeVk: any;

// NOTE: Please fix enum constants in index.ts
// in case of you change this enum
export enum LoadingStage {
  Unknown = 0,
  Init = 1, // initWasm routine has been started
  DatabaseRead, // parameters loaded from DB
  CheckingHash, // TODO: verify hash of the stored parameters
  Download, // parameters has been started loading
  LoadObjects,  // load parameters in the memory
  Completed,  // initialization completed
}

let loadingStage: LoadingStage = LoadingStage.Unknown;
let loadedBytes: number = 0;
let totalBytes: number = 0;

let wasm: any;

const obj = {
  async initWasm(
    paramUrls: { txParams: string; treeParams: string },
    txParamsHash: string | undefined = undefined,  // skip hash checking when undefined
    vkUrls: {transferVkUrl: string, treeVkUrl: string},
  ) {
    loadingStage = LoadingStage.Init;
    console.info('Initializing web worker...');
    
    // Safari doesn't support spawning Workers from inside other Workers yet.
    const isSafari = /^((?!chrome|android).)*safari/i.test(navigator.userAgent);
    const isMt = await threads() && !isSafari;
    
    if (isMt) {
      console.log('Using multi-threaded version');
      wasm = await import('libzkbob-rs-wasm-web-mt');
      await wasm.default();
      await wasm.initThreadPool(navigator.hardwareConcurrency);
    } else {
      console.log('Using single-threaded version. Proof generation will be significantly slower.');
      wasm = await import('libzkbob-rs-wasm-web');
      await wasm.default()
    }

    const cache = await FileCache.init();

    loadedBytes = 0;
    totalBytes = 0;

    loadingStage = LoadingStage.DatabaseRead;
    console.time(`Load parameters from DB`);
    let txParamsData = await cache.get(paramUrls.txParams);
    console.timeEnd(`Load parameters from DB`);

    // check parameters hash if needed
    if (txParamsData && txParamsHash !== undefined) {
      loadingStage = LoadingStage.CheckingHash;

      let computedHash = await cache.getHash(paramUrls.txParams);
      if (!computedHash) {
        computedHash = await cache.saveHash(paramUrls.txParams, txParamsData);
      }
      
      if (computedHash.toLowerCase() != txParamsHash.toLowerCase()) {
        // forget saved params in case of hash inconsistence
        console.warn(`Hash of cached tx params (${computedHash}) doesn't associated with provided (${txParamsHash}). Reload needed!`);
        cache.remove(paramUrls.txParams);
        txParamsData = null;
      }
    }

    if (!txParamsData) {
      loadingStage = LoadingStage.Download;
      console.time(`Download params`);
      txParamsData = await cache.cache(paramUrls.txParams, (loaded, total) => {
        loadedBytes = loaded;
        totalBytes = total;
      });
      console.timeEnd(`Download params`);

      loadingStage = LoadingStage.LoadObjects;
      await new Promise(resolve => setTimeout(resolve, 20)); // workaround to proper stage updating
      console.time(`Creating Params object`);
      txParams = wasm.Params.fromBinary(new Uint8Array(txParamsData!));
      console.timeEnd(`Creating Params object`);

    } else {
      loadedBytes = txParamsData.byteLength;
      totalBytes = txParamsData.byteLength;

      console.log(`File ${paramUrls.txParams} is present in cache, no need to fetch`);

      loadingStage = LoadingStage.LoadObjects;
      await new Promise(resolve => setTimeout(resolve, 20)); // workaround to proper stage updating
      console.time(`Creating Params object`);
      txParams = wasm.Params.fromBinaryExtended(new Uint8Array(txParamsData!), false, false);
      console.timeEnd(`Creating Params object`);
    }

    txParser = wasm.TxParser._new()

    console.time(`VK initializing`);
    transferVk = await (await fetch(vkUrls.transferVkUrl)).json();
    treeVk = await (await fetch(vkUrls.treeVkUrl)).json();
    console.timeEnd(`VK initializing`);

    console.info('Web worker init complete.');

    loadingStage = LoadingStage.Completed;
  },

  getLoadingStage(): LoadingStage {
    return loadingStage;
  },

  getProgress(): {loaded: number, total: number} {
    return {loaded: loadedBytes, total: totalBytes};
  },

  async proveTx(pub, sec) {
    return new Promise(async resolve => {
      console.debug('Web worker: proveTx');
      const result = wasm.Proof.tx(txParams, pub, sec);
      resolve(result);
    });
  },

  async proveTree(pub, sec) {
    return new Promise(async resolve => {
      console.debug('Web worker: proveTree');
      const result = wasm.Proof.tree(treeParams, pub, sec);
      resolve(result);
    });
  },

  async parseTxs(sk: Uint8Array, txs: IndexedTx[]): Promise<ParseTxsResult> {
    return new Promise(async resolve => {
      console.debug('Web worker: parseTxs');
      const result = txParser.parseTxs(sk, txs)
      sk.fill(0)
      resolve(result);
    });
  },

  async createAccount(address: string, sk: Uint8Array, networkName: string, userId: string): Promise<void> {
    return new Promise(async resolve => {
      console.debug('Web worker: createAccount');
      try {
        const state = await wasm.UserState.init(`zp.${networkName}.${userId}`);
        const acc = new wasm.UserAccount(sk, state);
        zpAccounts[address] = acc;
      } catch (e) {
        console.error(e);
      }
      resolve();
    });
  },

  async totalBalance(address: string): Promise<string> {
    return new Promise(async resolve => {
      resolve(zpAccounts[address].totalBalance());
    });
  },

  async accountBalance(address: string): Promise<string> {
    return new Promise(async resolve => {
      resolve(zpAccounts[address].accountBalance());
    });
  },

  async noteBalance(address: string): Promise<string> {
    return new Promise(async resolve => {
      resolve(zpAccounts[address].noteBalance());
    });
  },

  async usableNotes(address: string): Promise<any[]> {
    return new Promise(async resolve => {
      resolve(zpAccounts[address].getUsableNotes());
    });
  },

  async isOwnAddress(address: string, shieldedAddress: string): Promise<boolean> {
    return new Promise(async resolve => {
      resolve(zpAccounts[address].isOwnAddress(shieldedAddress));
    });
  },

  async rawState(address: string): Promise<any> {
    return new Promise(async resolve => {
      resolve(zpAccounts[address].getWholeState());
    });
  },

  async free(address: string): Promise<void> {
    return new Promise(async resolve => {
      zpAccounts[address].free();
      resolve();
    });
  },

  async generateAddress(address: string): Promise<string> {
    return new Promise(async resolve => {
      resolve(zpAccounts[address].generateAddress());
    });
  },

  async createDepositPermittable(address: string, deposit: IDepositPermittableData): Promise<any> {
    return await zpAccounts[address].createDepositPermittable(deposit);
  },

  async createTransferOptimistic(address: string, tx: ITransferData, optimisticState: any): Promise<any> {
    return await zpAccounts[address].createTransferOptimistic(tx, optimisticState);
  },

  async createWithdrawalOptimistic(address: string, tx: IWithdrawData, optimisticState: any): Promise<any> {
    return await zpAccounts[address].createWithdrawalOptimistic(tx, optimisticState);
  },

  async createDeposit(address: string, deposit: IDepositData): Promise<any> {
    return await zpAccounts[address].createDeposit(deposit);
  },

  async createTransfer(address: string, transfer: ITransferData): Promise<any> {
    return await zpAccounts[address].createTransfer(transfer);
  },

  async nextTreeIndex(address: string): Promise<bigint> {
    return new Promise(async resolve => {
      resolve(zpAccounts[address].nextTreeIndex());
    });
  },

  async getRoot(address: string): Promise<string> {
    return new Promise(async resolve => {
      resolve(zpAccounts[address].getRoot());
    });
  },

  async updateState(address: string, stateUpdate: StateUpdate): Promise<void> {
    return new Promise(async resolve => {
      resolve(zpAccounts[address].updateState(stateUpdate));
    });
  },

  async updateStateColdStorage(address: string, bulks: Uint8Array[], indexFrom?: bigint, indexTo?: bigint): Promise<ParseTxsColdStorageResult> {
    return new Promise(async (resolve, reject) => {
      console.debug('Web worker: updateStateColdStorage');
      try {
        let result = zpAccounts[address].updateStateColdStorage(bulks, indexFrom, indexTo);
        resolve(result);
      } catch (e) {
        reject(e)
      }
    });
  },

  async verifyTxProof(inputs: string[], proof: SnarkProof): Promise<boolean> {
    return new Promise(async resolve => {
      resolve(wasm.Proof.verify(transferVk!, inputs, proof));
    });
  },

  async verifyTreeProof(inputs: string[], proof: SnarkProof): Promise<boolean> {
    return new Promise(async resolve => {
      resolve(wasm.Proof.verify(treeVk!, inputs, proof));
    });
  },

  async verifyShieldedAddress(shieldedAddress: string): Promise<boolean> {
    return new Promise(async resolve => {
      resolve(wasm.validateAddress(shieldedAddress));
    });
  },

  async assembleAddress(d: string, p_d: string): Promise<string> {
    return new Promise(async resolve => {
      resolve(wasm.assembleAddress(d, p_d));
    });
  }
};

expose(obj);<|MERGE_RESOLUTION|>--- conflicted
+++ resolved
@@ -1,15 +1,5 @@
 import { expose } from 'comlink';
-<<<<<<< HEAD
 import { IndexedTx, ParseTxsResult, StateUpdate, SnarkProof, ITransferData, IDepositData, IWithdrawData, IDepositPermittableData } from 'libzkbob-rs-wasm-web';
-=======
-
-import { Proof, Params, TxParser, IndexedTx, ParseTxsResult, ParseTxsColdStorageResult,
-  default as init, initThreadPool, UserState, UserAccount,
-  StateUpdate, validateAddress, assembleAddress,
-  SnarkProof, ITransferData, IDepositData, IWithdrawData, IDepositPermittableData,
-} from 'libzkbob-rs-wasm-web';
-
->>>>>>> a39f64be
 import { FileCache } from './file-cache';
 import { threads } from 'wasm-feature-detect';
 

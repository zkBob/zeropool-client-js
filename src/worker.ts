import { expose } from 'comlink';
<<<<<<< HEAD
import { Proof, SnarkProof, Params, TxParser, IndexedTx, ParseTxsResult,
        default as init, initThreadPool,
        UserState, UserAccount, StateUpdate,
        validateAddress, assembleAddress,
        ITransferData, IDepositData, IWithdrawData, IDepositPermittableData, TreeNode } from 'libzkbob-rs-wasm-web';
=======
import { IndexedTx, ParseTxsResult, StateUpdate, SnarkProof, ITransferData, IDepositData, IWithdrawData, IDepositPermittableData } from 'libzkbob-rs-wasm-web';
>>>>>>> 10164cb7
import { FileCache } from './file-cache';
import { threads } from 'wasm-feature-detect';

let txParams: any;
let treeParams: any;
let txParser: any;
let zpAccounts: { [tokenAddress: string]: any } = {};
let transferVk: any;
let treeVk: any;

// NOTE: Please fix enum constants in index.ts
// in case of you change this enum
export enum LoadingStage {
  Unknown = 0,
  Init = 1, // initWasm routine has been started
  DatabaseRead, // parameters loaded from DB
  CheckingHash, // TODO: verify hash of the stored parameters
  Download, // parameters has been started loading
  LoadObjects,  // load parameters in the memory
  Completed,  // initialization completed
}

let loadingStage: LoadingStage = LoadingStage.Unknown;
let loadedBytes: number = 0;
let totalBytes: number = 0;

let wasm: any;

const obj = {
  async initWasm(
    paramUrls: { txParams: string; treeParams: string },
    txParamsHash: string | undefined = undefined,  // skip hash checking when undefined
    vkUrls: {transferVkUrl: string, treeVkUrl: string},
  ) {
    loadingStage = LoadingStage.Init;
    console.info('Initializing web worker...');
    
    // Safari doesn't support spawning Workers from inside other Workers yet.
    const isSafari = /^((?!chrome|android).)*safari/i.test(navigator.userAgent);
    const isMt = await threads() && !isSafari;
    
    if (isMt) {
      console.log('Using multi-threaded version');
      wasm = await import('libzkbob-rs-wasm-web-mt');
      await wasm.default();
      await wasm.initThreadPool(navigator.hardwareConcurrency);
    } else {
      console.log('Using single-threaded version. Proof generation will be significantly slower.');
      wasm = await import('libzkbob-rs-wasm-web');
      await wasm.default()
    }

    const cache = await FileCache.init();

    loadedBytes = 0;
    totalBytes = 0;

    loadingStage = LoadingStage.DatabaseRead;
    console.time(`Load parameters from DB`);
    let txParamsData = await cache.get(paramUrls.txParams);
    console.timeEnd(`Load parameters from DB`);

    // check parameters hash if needed
    if (txParamsData && txParamsHash !== undefined) {
      loadingStage = LoadingStage.CheckingHash;

      let computedHash = await cache.getHash(paramUrls.txParams);
      if (!computedHash) {
        computedHash = await cache.saveHash(paramUrls.txParams, txParamsData);
      }
      
      if (computedHash.toLowerCase() != txParamsHash.toLowerCase()) {
        // forget saved params in case of hash inconsistence
        console.warn(`Hash of cached tx params (${computedHash}) doesn't associated with provided (${txParamsHash}). Reload needed!`);
        cache.remove(paramUrls.txParams);
        txParamsData = null;
      }
    }

    if (!txParamsData) {
      loadingStage = LoadingStage.Download;
      console.time(`Download params`);
      txParamsData = await cache.cache(paramUrls.txParams, (loaded, total) => {
        loadedBytes = loaded;
        totalBytes = total;
      });
      console.timeEnd(`Download params`);

      loadingStage = LoadingStage.LoadObjects;
      await new Promise(resolve => setTimeout(resolve, 20)); // workaround to proper stage updating
      console.time(`Creating Params object`);
      txParams = wasm.Params.fromBinary(new Uint8Array(txParamsData!));
      console.timeEnd(`Creating Params object`);

    } else {
      loadedBytes = txParamsData.byteLength;
      totalBytes = txParamsData.byteLength;

      console.log(`File ${paramUrls.txParams} is present in cache, no need to fetch`);

      loadingStage = LoadingStage.LoadObjects;
      await new Promise(resolve => setTimeout(resolve, 20)); // workaround to proper stage updating
      console.time(`Creating Params object`);
      txParams = wasm.Params.fromBinaryExtended(new Uint8Array(txParamsData!), false, false);
      console.timeEnd(`Creating Params object`);
    }

    txParser = wasm.TxParser._new()

    console.time(`VK initializing`);
    transferVk = await (await fetch(vkUrls.transferVkUrl)).json();
    treeVk = await (await fetch(vkUrls.treeVkUrl)).json();
    console.timeEnd(`VK initializing`);

    console.info('Web worker init complete.');

    loadingStage = LoadingStage.Completed;
  },

  getLoadingStage(): LoadingStage {
    return loadingStage;
  },

  getProgress(): {loaded: number, total: number} {
    return {loaded: loadedBytes, total: totalBytes};
  },

  async proveTx(pub, sec) {
    return new Promise(async resolve => {
      console.debug('Web worker: proveTx');
      const result = wasm.Proof.tx(txParams, pub, sec);
      resolve(result);
    });
  },

  async proveTree(pub, sec) {
    return new Promise(async resolve => {
      console.debug('Web worker: proveTree');
      const result = wasm.Proof.tree(treeParams, pub, sec);
      resolve(result);
    });
  },

  async parseTxs(sk: Uint8Array, txs: IndexedTx[]): Promise<ParseTxsResult> {
    return new Promise(async resolve => {
      console.debug('Web worker: parseTxs');
      const result = txParser.parseTxs(sk, txs)
      sk.fill(0)
      resolve(result);
    });
  },

  async createAccount(address: string, sk: Uint8Array, networkName: string, userId: string): Promise<void> {
    return new Promise(async resolve => {
      console.debug('Web worker: createAccount');
      try {
        const state = await wasm.UserState.init(`zp.${networkName}.${userId}`);
        const acc = new wasm.UserAccount(sk, state);
        zpAccounts[address] = acc;
      } catch (e) {
        console.error(e);
      }
      resolve();
    });
  },

  async totalBalance(address: string): Promise<string> {
    return new Promise(async resolve => {
      resolve(zpAccounts[address].totalBalance());
    });
  },

  async accountBalance(address: string): Promise<string> {
    return new Promise(async resolve => {
      resolve(zpAccounts[address].accountBalance());
    });
  },

  async noteBalance(address: string): Promise<string> {
    return new Promise(async resolve => {
      resolve(zpAccounts[address].noteBalance());
    });
  },

  async usableNotes(address: string): Promise<any[]> {
    return new Promise(async resolve => {
      resolve(zpAccounts[address].getUsableNotes());
    });
  },

  async isOwnAddress(address: string, shieldedAddress: string): Promise<boolean> {
    return new Promise(async resolve => {
      resolve(zpAccounts[address].isOwnAddress(shieldedAddress));
    });
  },

  async rawState(address: string): Promise<any> {
    return new Promise(async resolve => {
      resolve(zpAccounts[address].getWholeState());
    });
  },

  async free(address: string): Promise<void> {
    return new Promise(async resolve => {
      zpAccounts[address].free();
      resolve();
    });
  },

  async generateAddress(address: string): Promise<string> {
    return new Promise(async resolve => {
      resolve(zpAccounts[address].generateAddress());
    });
  },

  async createDepositPermittable(address: string, deposit: IDepositPermittableData): Promise<any> {
    return await zpAccounts[address].createDepositPermittable(deposit);
  },

  async createTransferOptimistic(address: string, tx: ITransferData, optimisticState: any): Promise<any> {
    return await zpAccounts[address].createTransferOptimistic(tx, optimisticState);
  },

  async createWithdrawalOptimistic(address: string, tx: IWithdrawData, optimisticState: any): Promise<any> {
    return await zpAccounts[address].createWithdrawalOptimistic(tx, optimisticState);
  },

  async createDeposit(address: string, deposit: IDepositData): Promise<any> {
    return await zpAccounts[address].createDeposit(deposit);
  },

  async createTransfer(address: string, transfer: ITransferData): Promise<any> {
    return await zpAccounts[address].createTransfer(transfer);
  },

  async nextTreeIndex(address: string): Promise<bigint> {
    return new Promise(async resolve => {
      resolve(zpAccounts[address].nextTreeIndex());
    });
  },

  async firstTreeIndex(address: string): Promise<bigint | undefined> {
    return new Promise(async resolve => {
      resolve(zpAccounts[address].firstTreeIndex());
    });
  },

  async getRoot(address: string): Promise<string> {
    return new Promise(async resolve => {
      resolve(zpAccounts[address].getRoot());
    });
  },

  async getRootAt(address: string, index: bigint): Promise<string> {
    return new Promise(async (resolve, reject) => {
      try {
        resolve(zpAccounts[address].getRootAt(index));
      } catch (e) {
        reject(e)
      }
    });
  },

  async getLeftSiblings(address: string, index: bigint): Promise<TreeNode[]> {
    return new Promise(async (resolve, reject) => {
      try {
        resolve(zpAccounts[address].getLeftSiblings(index));
      } catch (e) {
        reject(e)
      }
    });
  },

  async rollbackState(address: string, index: bigint): Promise<bigint> {
    return new Promise(async (resolve, reject) => {
      try {
        resolve(zpAccounts[address].rollbackState(index));
      } catch (e) {
        reject(e)
      }
    });
  },

  async wipeState(address: string): Promise<void> {
    return new Promise(async (resolve, reject) => {
      try {
        resolve(zpAccounts[address].wipeState());
      } catch (e) {
        reject(e)
      }
    });
  },

  async getTreeLastStableIndex(address: string): Promise<bigint> {
    return new Promise(async (resolve) => {
      resolve(zpAccounts[address].treeGetStableIndex());
    });
  },

  async setTreeLastStableIndex(address: string, index: bigint): Promise<void> {
    return new Promise(async (resolve) => {
      resolve(zpAccounts[address].treeSetStableIndex(index));
    });
  },

  async updateState(address: string, stateUpdate: StateUpdate, siblings?: TreeNode[]): Promise<void> {
    return new Promise(async resolve => {
      resolve(zpAccounts[address].updateState(stateUpdate, siblings));
    });
  },

  async updateStateColdStorage(address: string, bulks: Uint8Array[], indexFrom?: bigint, indexTo?: bigint): Promise<ParseTxsColdStorageResult> {
    return new Promise(async (resolve, reject) => {
      console.debug('Web worker: updateStateColdStorage');
      try {
        let result = zpAccounts[address].updateStateColdStorage(bulks, indexFrom, indexTo);
        resolve(result);
      } catch (e) {
        reject(e)
      }
    });
  },

  async verifyTxProof(inputs: string[], proof: SnarkProof): Promise<boolean> {
    return new Promise(async resolve => {
      resolve(wasm.Proof.verify(transferVk!, inputs, proof));
    });
  },

  async verifyTreeProof(inputs: string[], proof: SnarkProof): Promise<boolean> {
    return new Promise(async resolve => {
      resolve(wasm.Proof.verify(treeVk!, inputs, proof));
    });
  },

  async verifyShieldedAddress(shieldedAddress: string): Promise<boolean> {
    return new Promise(async resolve => {
      resolve(wasm.validateAddress(shieldedAddress));
    });
  },

  async assembleAddress(d: string, p_d: string): Promise<string> {
    return new Promise(async resolve => {
      resolve(wasm.assembleAddress(d, p_d));
    });
  }
};

expose(obj);<|MERGE_RESOLUTION|>--- conflicted
+++ resolved
@@ -1,13 +1,7 @@
 import { expose } from 'comlink';
-<<<<<<< HEAD
-import { Proof, SnarkProof, Params, TxParser, IndexedTx, ParseTxsResult,
-        default as init, initThreadPool,
-        UserState, UserAccount, StateUpdate,
-        validateAddress, assembleAddress,
-        ITransferData, IDepositData, IWithdrawData, IDepositPermittableData, TreeNode } from 'libzkbob-rs-wasm-web';
-=======
-import { IndexedTx, ParseTxsResult, StateUpdate, SnarkProof, ITransferData, IDepositData, IWithdrawData, IDepositPermittableData } from 'libzkbob-rs-wasm-web';
->>>>>>> 10164cb7
+import { IndexedTx, ParseTxsResult, ParseTxsColdStorageResult, StateUpdate, SnarkProof, TreeNode,
+          ITransferData, IDepositData, IWithdrawData, IDepositPermittableData
+        } from 'libzkbob-rs-wasm-web';
 import { FileCache } from './file-cache';
 import { threads } from 'wasm-feature-detect';
 

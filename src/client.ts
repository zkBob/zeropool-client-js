--- conflicted
+++ resolved
@@ -33,11 +33,9 @@
 const CONTINUOUS_STATE_UPD_INTERVAL = 200; // updating client's state timer interval for continuous states (in ms)
 const CONTINUOUS_STATE_THRESHOLD = 1000;  // the state considering continuous after that interval (in ms)
 
-<<<<<<< HEAD
 const GLOBAL_PARAMS_NAME = '__globalParams';
-=======
+
 const PROVIDER_SYNC_TIMEOUT = 60;  // maximum time to sync network backend by blockNumber (in seconds)
->>>>>>> aa90f587
 
 // Common database table's name
 const SYNC_PERFORMANCE = 'SYNC_PERFORMANCE';

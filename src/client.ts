--- conflicted
+++ resolved
@@ -15,14 +15,9 @@
 import { isHexPrefixed } from '@ethereumjs/util';
 import { recoverTypedSignature, SignTypedDataVersion } from '@metamask/eth-sig-util';
 import { isAddress } from 'web3-utils';
-<<<<<<< HEAD
-import { hash } from 'tweetnacl';
-//import { SyncStat, SyncStat } from '.';
-=======
 import { JobInfo } from './services/relayer';
 import { TreeState, ZkBobProvider } from './client-provider';
 import { wrap } from 'comlink';
->>>>>>> 775c4f54
 
 const OUTPLUSONE = CONSTANTS.OUT + 1; // number of leaves (account + notes) in a transaction
 const PARTIAL_TREE_USAGE_THRESHOLD = 500; // minimum tx count in Merkle tree to partial tree update using
@@ -149,20 +144,6 @@
     }
   }
 
-<<<<<<< HEAD
-export class ZkBobClient {
-  private zpStates: { [tokenAddress: string]: ZkBobState };
-  private worker: any;
-  private tokens: Tokens;
-  private config: ClientConfig;
-  private relayerFee: bigint | undefined; // in Gwei, do not use directly, use getRelayerFee method instead
-  private relayerVersions = new Map<string, ServiceVersionFetch>(); // relayer version: URL -> version
-  private proverVersions = new Map<string, ServiceVersionFetch>(); // prover version: URL -> version
-  private updateStatePromise: Promise<boolean> | undefined;
-  private syncStats: SyncStat[] = [];
-  private skipColdStorage: boolean = false;
-  private accountId: string;
-=======
   public async login(account: AccountConfig) {
     this.account = account;
     await this.switchToPool(account.pool, account.birthindex);
@@ -172,7 +153,6 @@
       console.error(err);
     }
   }
->>>>>>> 775c4f54
 
   public async logout() {
     this.free();
@@ -186,19 +166,9 @@
     const oldPoolAlias = super.currentPool();
     this.freePoolState(oldPoolAlias);
 
-<<<<<<< HEAD
-  public static async create(config: ClientConfig): Promise<ZkBobClient> {
-    const client = new ZkBobClient();
-    client.zpStates = {};
-    client.worker = config.worker;
-    client.tokens = config.tokens;
-    client.config = config;
-    client.accountId = bufToHex(hash(config.sk));
-=======
     // set active pool for accountless mode, activate network backend
     super.switchToPool(poolAlias);
     const newPoolAlias = super.currentPool();
->>>>>>> 775c4f54
 
     // the following values needed to initialize ZkBobState
     const pool = this.pool();

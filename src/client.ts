--- conflicted
+++ resolved
@@ -359,16 +359,13 @@
     return await this.zpState().history?.getAllHistory() ?? [];
   }
 
-<<<<<<< HEAD
   public async verifyComplianceReport(report:ComplianceHistoryRecord[]):Promise<number>{
      
   }
-=======
   public async getPendingDDs(): Promise<DirectDeposit[]> {
     return this.ddProcessor().pendingDirectDeposits();
   }
 
->>>>>>> 84471a79
   // Generate compliance report
   public async getComplianceReport(
     fromTimestamp: number | null,

--- conflicted
+++ resolved
@@ -18,13 +18,9 @@
 
 const MIN_TX_AMOUNT = BigInt(50000000);
 const DEFAULT_TX_FEE = BigInt(100000000);
-<<<<<<< HEAD
 const BATCH_SIZE = 1000;
-=======
-const BATCH_SIZE = 100;
 const PERMIT_DEADLINE_INTERVAL = 1200;   // permit deadline is current time + 20 min
 const PERMIT_DEADLINE_THRESHOLD = 300;   // minimum time to deadline before tx proof calculation and sending (5 min)
->>>>>>> 09b309e8
 
 export interface RelayerInfo {
   root: string;

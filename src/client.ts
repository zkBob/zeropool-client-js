--- conflicted
+++ resolved
@@ -511,11 +511,7 @@
 
       // Temporary save transaction in the history module (to prevent history delays)
       const ts = Math.floor(Date.now() / 1000);
-<<<<<<< HEAD
-      let rec = await HistoryRecord.deposit(fromAddress, amountGwei, feeGwei, ts, "0", true);
-=======
-      const rec = HistoryRecord.deposit(fromAddress, amountGwei, feeGwei, ts, '0', true);
->>>>>>> dae0ffbf
+      const rec = await HistoryRecord.deposit(fromAddress, amountGwei, feeGwei, ts, '0', true);
       state.history.keepQueuedTransactions([rec], jobId);
 
       return jobId;
@@ -590,11 +586,7 @@
       const ts = Math.floor(Date.now() / 1000);
 
       const transfers = outputs.map((out) => { return {to: out.to, amount: BigInt(out.amount)} });
-<<<<<<< HEAD
-      var record = await HistoryRecord.transferOut(transfers, onePart.fee, ts, `${index}`, true, (addr) => this.isMyAddress(tokenAddress, addr));
-=======
-      var record = HistoryRecord.transferOut(transfers, onePart.fee, ts, '0', true);
->>>>>>> dae0ffbf
+      const record = await HistoryRecord.transferOut(transfers, onePart.fee, ts, '0', true, (addr) => this.isMyAddress(tokenAddress, addr));
       state.history.keepQueuedTransactions([record], jobId);
 
       if (index < (txParts.length - 1)) {
@@ -676,11 +668,7 @@
 
       // Temporary save transaction part in the history module (to prevent history delays)
       const ts = Math.floor(Date.now() / 1000);
-<<<<<<< HEAD
-      var record = await HistoryRecord.withdraw(address, onePartAmount, onePart.fee, ts, `${index}`, true);
-=======
-      var record = HistoryRecord.withdraw(address, onePartAmount, onePart.fee, ts, '0', true);
->>>>>>> dae0ffbf
+      const record = await HistoryRecord.withdraw(address, onePartAmount, onePart.fee, ts, '0', true);
       state.history.keepQueuedTransactions([record], jobId);
 
       if (index < (txParts.length - 1)) {
@@ -762,11 +750,7 @@
     if (fromAddress) {
       // Temporary save transaction in the history module (to prevent history delays)
       const ts = Math.floor(Date.now() / 1000);
-<<<<<<< HEAD
-      let rec = await HistoryRecord.deposit(fromAddress, amountGwei, feeGwei, ts, "0", true);
-=======
-      const rec = HistoryRecord.deposit(fromAddress, amountGwei, feeGwei, ts, '0', true);
->>>>>>> dae0ffbf
+      const rec = await HistoryRecord.deposit(fromAddress, amountGwei, feeGwei, ts, '0', true);
       state.history.keepQueuedTransactions([rec], jobId);
     }
 
@@ -812,17 +796,10 @@
 
     // Temporary save transactions in the history module (to prevent history delays)
     const feePerOut = feeGwei / BigInt(outGwei.length);
-<<<<<<< HEAD
-    let recs = await Promise.all(outGwei.map(({to, amount}) => {
+    const recs = await Promise.all(outGwei.map(({to, amount}) => {
       const ts = Math.floor(Date.now() / 1000);
-      return HistoryRecord.transferOut([{to, amount: BigInt(amount)}], feePerOut, ts, `0`, true, (addr) => this.isMyAddress(tokenAddress, addr));
+      return HistoryRecord.transferOut([{to, amount: BigInt(amount)}], feePerOut, ts, '0', true, (addr) => this.isMyAddress(tokenAddress, addr));
     }));
-=======
-    const recs = outGwei.map(({to, amount}) => {
-      const ts = Math.floor(Date.now() / 1000);
-      return HistoryRecord.transferOut([{to, amount: BigInt(amount)}], feePerOut, ts, '0', true);
-    });
->>>>>>> dae0ffbf
 
     state.history.keepQueuedTransactions(recs, jobId);
 

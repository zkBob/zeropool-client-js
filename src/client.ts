import { SnarkParams, Tokens } from './config';
import { ethAddrToBuf, toCompactSignature, truncateHexPrefix, toTwosComplementHex, addressFromSignature } from './utils';
import { ZkBobState } from './state';
import { TxType } from './tx';
import { NetworkBackend } from './networks/network';
import { CONSTANTS } from './constants';
import { HistoryRecord, HistoryRecordState, HistoryTransactionType } from './history'

import { 
  validateAddress, Output, Proof, DecryptedMemo, ITransferData, IWithdrawData,
  ParseTxsResult, StateUpdate, IndexedTx 
} from 'libzkbob-rs-wasm-web';

import { 
  NetworkError, RelayerError, RelayerJobError, TxDepositDeadlineExpiredError,
  TxInsufficientFundsError, TxInvalidArgumentError, TxLimitError, TxProofError, TxSmallAmount
} from './errors';

const NULL_ADDRESS = '0x0000000000000000000000000000000000000000';
const MIN_TX_AMOUNT = BigInt(50000000);
const DEFAULT_TX_FEE = BigInt(100000000);
const BATCH_SIZE = 1000;
const PERMIT_DEADLINE_INTERVAL = 1200;   // permit deadline is current time + 20 min
const PERMIT_DEADLINE_THRESHOLD = 300;   // minimum time to deadline before tx proof calculation and sending (5 min)

export interface RelayerInfo {
  root: string;
  optimisticRoot: string;
  deltaIndex: bigint;
  optimisticDeltaIndex: bigint;
}
const isRelayerInfo = (obj: any): obj is RelayerInfo => {
  return typeof obj === 'object' && obj !== null &&
    obj.hasOwnProperty('root') && typeof obj.root === 'string' &&
    obj.hasOwnProperty('optimisticRoot') && typeof obj.optimisticRoot === 'string' &&
    obj.hasOwnProperty('deltaIndex') && typeof obj.deltaIndex === 'number' &&
    obj.hasOwnProperty('optimisticDeltaIndex') && typeof obj.optimisticDeltaIndex === 'number';
}

export interface BatchResult {
  txCount: number;
  maxMinedIndex: number;
  maxPendingIndex: number;
  state: Map<number, StateUpdate>;  // key: first tx index, 
                                    // value: StateUpdate object (notes, accounts, leafs and comminments)
}

// Transfer destination + amount
// Used as input in `transferMulti` method
// Please note the request could be fragmented
// due to account-notes local configuration
export interface TransferRequest {
  destination: string;  // shielded address for transfer, any value for another tx types
  amountGwei: bigint;
}

// Old TxAmount interface
// Supporting for multi-note transfers
// Descripbes a transfer transaction configuration
export interface TransferConfig {
  outNotes: TransferRequest[];  // tx notes (without fee)
  fee: bigint;  // transaction fee, Gwei
  accountLimit: bigint;  // minimum account remainder after transaction
                         // (for future use, e.g. complex multi-tx transfers, default: 0)
}

export interface TxToRelayer {
  txType: TxType;
  memo: string;
  proof: Proof;
  depositSignature?: string
}

export interface JobInfo {
  state: string;
  txHash: string[];
  createdOn: number;
  finishedOn?: number;
  failedReason?: string;
}
const isJobInfo = (obj: any): obj is JobInfo => {
  return typeof obj === 'object' && obj !== null &&
    obj.hasOwnProperty('state') && typeof obj.state === 'string' &&
    obj.hasOwnProperty('txHash') && (!obj.txHash || Array.isArray(obj.txHash)) &&
    obj.hasOwnProperty('createdOn') && typeof obj.createdOn === 'number';
}

export interface FeeAmount { // all values are in Gwei
  total: bigint;    // total fee
  totalPerTx: bigint; // multitransfer case (== total for regular tx)
  txCnt: number;      // multitransfer case (== 1 for regular tx)
  relayer: bigint;  // relayer fee component
  l1: bigint;       // L1 fee component
  insufficientFunds: boolean; // true when the local balance is insufficient for requested tx amount
}

export interface Limit { // all values are in Gwei
  total: bigint;
  available: bigint;
}

export interface PoolLimits { // all values are in Gwei
  deposit: {
    total: bigint;
    components: {
      singleOperation: bigint;
      daylyForAddress: Limit;
      daylyForAll: Limit;
      poolLimit: Limit;
    };
  }
  withdraw: {
    total: bigint;
    components: {
      daylyForAll: Limit;
    };
  }
  tier: number;
}

export interface LimitsFetch { 
  deposit: {
    singleOperation: bigint;
    daylyForAddress: Limit;
    daylyForAll: Limit;
    poolLimit: Limit;
  }
  withdraw: {
    daylyForAll: Limit;
  }
  tier: number;
}

export interface ClientConfig {
  /** Spending key. */
  sk: Uint8Array;
  /** A map of supported tokens (token address => token params). */
  tokens: Tokens;
  /** Loaded zkSNARK paramaterers. */
  snarkParams: SnarkParams;
  /** A worker instance acquired through init() function of this package. */
  worker: any;
  /** The name of the network is only used for storage. */
  networkName: string | undefined;
  network: NetworkBackend;
}

export class ZkBobClient {
  private zpStates: { [tokenAddress: string]: ZkBobState };
  private worker: any;
  private snarkParams: SnarkParams;
  private tokens: Tokens;
  private config: ClientConfig;
  private relayerFee: bigint | undefined; // in Gwei, do not use directly, use getRelayerFee method instead
  private updateStatePromise: Promise<boolean> | undefined;

  public static async create(config: ClientConfig): Promise<ZkBobClient> {
    const client = new ZkBobClient();
    client.zpStates = {};
    client.worker = config.worker;
    client.snarkParams = config.snarkParams;
    client.tokens = config.tokens;
    client.config = config;

    client.relayerFee = undefined;

    let networkName = config.networkName;
    if (!networkName) {
      networkName = config.network.defaultNetworkName();
    }

    for (const [address, token] of Object.entries(config.tokens)) {
      const denominator = await config.network.getDenominator(token.poolAddress);
      client.zpStates[address] = await ZkBobState.create(config.sk, networkName, config.network.getRpcUrl(), denominator);
    }

    return client;
  }

  public free(): void {
    for (let state of Object.values(this.zpStates)) {
      state.free();
    }
  }

  // ------------------=========< Balances and History >=========-------------------
  // | Quering shielded balance and history records                                |
  // -------------------------------------------------------------------------------

  // Pool contract using default denominator 10^9
  // i.e. values less than 1 Gwei are supposed equals zero
  // But this is deployable parameter so this method are using to retrieve it
  public getDenominator(tokenAddress: string): bigint {
    return this.zpStates[tokenAddress].denominator;
  }

  // Convert native pool amount to the base units
  public shieldedAmountToWei(tokenAddress, amountGwei: bigint): bigint {
    return amountGwei * this.zpStates[tokenAddress].denominator
  }
  
  // Convert base units to the native pool amount
  public weiToShieldedAmount(tokenAddress, amountWei: bigint): bigint {
    return amountWei / this.zpStates[tokenAddress].denominator
  }

  // Get account + notes balance in Gwei
  // [with optional state update]
  public async getTotalBalance(tokenAddress: string, updateState: boolean = true): Promise<bigint> {
    if (updateState) {
      await this.updateState(tokenAddress);
    }

    return this.zpStates[tokenAddress].getTotalBalance();
  }

  // Get total balance with components: account and notes
  // [with optional state update]
  // Returns [total, account, note] in Gwei
  public async getBalances(tokenAddress: string, updateState: boolean = true): Promise<[bigint, bigint, bigint]> {
    if (updateState) {
      await this.updateState(tokenAddress);
    }

    return this.zpStates[tokenAddress].getBalances();
  }

  // Get total balance including transactions in optimistic state [in Gwei]
  // There is no option to prevent state update here,
  // because we should always monitor optimistic state
  public async getOptimisticTotalBalance(tokenAddress: string, updateState: boolean = true): Promise<bigint> {

    const confirmedBalance = await this.getTotalBalance(tokenAddress, updateState);
    const historyRecords = await this.getAllHistory(tokenAddress, updateState);

    let pendingDelta = BigInt(0);
    for (const oneRecord of historyRecords) {
      if (oneRecord.state == HistoryRecordState.Pending) {
        switch (oneRecord.type) {
          case HistoryTransactionType.Deposit:
          case HistoryTransactionType.TransferIn: {
            // we don't spend fee from the shielded balance in case of deposit or input transfer
            pendingDelta = oneRecord.actions.map(({ amount }) => amount).reduce((acc, cur) => acc + cur, pendingDelta);
            break;
          }
          case HistoryTransactionType.Withdrawal:
          case HistoryTransactionType.TransferOut: {
            pendingDelta = oneRecord.actions.map(({ amount }) => amount).reduce((acc, cur) => acc - cur, pendingDelta);
            pendingDelta -= oneRecord.fee;
            break;
          }

          default: break;
        }
      }
    }

    return confirmedBalance + pendingDelta;
  }

  // Get history records
  public async getAllHistory(tokenAddress: string, updateState: boolean = true): Promise<HistoryRecord[]> {
    if (updateState) {
      await this.updateState(tokenAddress);
    }

    return await this.zpStates[tokenAddress].history.getAllHistory();
  }

  // ------------------=========< Service Routines >=========-------------------
  // | Methods for creating and sending transactions in different modes        |
  // ---------------------------------------------------------------------------

  // Generate shielded address to receive funds
  public generateAddress(tokenAddress: string): string {
    const state = this.zpStates[tokenAddress];
    return state.account.generateAddress();
  }

  // Waiting while relayer process the jobs set
  public async waitJobsCompleted(tokenAddress: string, jobIds: string[]): Promise<{jobId: string, txHash: string}[]> {
    let promises = jobIds.map(async (jobId) => {
      const txHashes: string[] = await this.waitJobCompleted(tokenAddress, jobId);
      return { jobId, txHash: txHashes[0] };
    });
    
    return Promise.all(promises);
  }

  // Waiting while relayer process the job
  // return transaction(s) hash(es) on success or throw an error
  public async waitJobCompleted(tokenAddress: string, jobId: string): Promise<string[]> {
    const token = this.tokens[tokenAddress];
    const state = this.zpStates[tokenAddress];

    const INTERVAL_MS = 1000;
    let hashes: string[];
    while (true) {
      const job = await this.getJob(token.relayerUrl, jobId);

      if (job === null) {
        throw new RelayerJobError(Number(jobId), 'not found');
      } else if (job.state === 'failed')  {
        const relayerReason = job.failedReason !== undefined ? job.failedReason : 'unknown reason';
        state.history.setQueuedTransactionFailedByRelayer(jobId, relayerReason);
        throw new RelayerJobError(Number(jobId), relayerReason);
      } else if (job.state === 'completed') {
        hashes = job.txHash;
        break;
      }

      await new Promise(resolve => setTimeout(resolve, INTERVAL_MS));
    }

    state.history.setTxHashesForQueuedTransactions(jobId, hashes);
    

    console.info(`Transaction [job ${jobId}] successful: ${hashes.join(", ")}`);

    return hashes;
  }

  // Waiting while relayer includes the job transaction in the optimistic state
  // return transaction(s) hash(es) on success or throw an error
  // TODO: change job state logic after relayer upgrade! <look for a `queued` state>
  public async waitJobQueued(tokenAddress: string, jobId: string): Promise<boolean> {
    const token = this.tokens[tokenAddress];
    const state = this.zpStates[tokenAddress];

    const INTERVAL_MS = 1000;
    let hashes: string[];
    while (true) {
      const job = await this.getJob(token.relayerUrl, jobId);
      
      if (job === null) {
        throw new RelayerJobError(Number(jobId), 'not found');
      } else if (job.state === 'failed') {
        const relayerReason = job.failedReason !== undefined ? job.failedReason : 'unknown reason';
        state.history.setQueuedTransactionFailedByRelayer(jobId, relayerReason);
        throw new RelayerJobError(Number(jobId), job.failedReason !== undefined ? job.failedReason : 'unknown reason');
      } else if (job.state === 'completed') {
        hashes = job.txHash;
        break;
      }

      await new Promise(resolve => setTimeout(resolve, INTERVAL_MS));
    }

    console.info(`Transaction [job ${jobId}] in optimistic state now`);

    return true;
  }

  // ------------------=========< Making Transactions >=========-------------------
  // | Methods for creating and sending transactions in different modes           |
  // ------------------------------------------------------------------------------

  // Deposit based on permittable token scheme. User should sign typed data to allow
  // contract receive his tokens
  // Returns jobId from the relayer or throw an Error
  public async depositPermittableV2(
    tokenAddress: string,
    amountGwei: bigint,
    signTypedData: (deadline: bigint, value: bigint, salt: string) => Promise<string>,
    fromAddress: string | null = null,
    feeGwei: bigint = BigInt(0),
  ): Promise<string> {
    const token = this.tokens[tokenAddress];
    const state = this.zpStates[tokenAddress];

    if (amountGwei < MIN_TX_AMOUNT) {
      throw new TxSmallAmount(amountGwei, MIN_TX_AMOUNT);
    }

    const limits = await this.getLimits(tokenAddress, (fromAddress !== null) ? fromAddress : undefined);
    if (amountGwei > limits.deposit.total) {
      throw new TxLimitError(amountGwei, limits.deposit.total);
    }

    await this.updateState(tokenAddress);

    let txData;
    if (fromAddress) {
      let deadline = Math.floor(Date.now() / 1000) + PERMIT_DEADLINE_INTERVAL;
      const holder = ethAddrToBuf(fromAddress);
      txData = await state.account.createDepositPermittable({ 
        amount: (amountGwei + feeGwei).toString(),
        fee: feeGwei.toString(),
        deadline: String(deadline),
        holder
      });

      // permittable deposit signature should be calculated for the typed data
      const value = (amountGwei + feeGwei) * state.denominator;
      const salt = '0x' + toTwosComplementHex(BigInt(txData.public.nullifier), 32);
      let signature = truncateHexPrefix(await signTypedData(BigInt(deadline), value, salt));
      if (this.config.network.isSignatureCompact()) {
        signature = toCompactSignature(signature);
      }

      // We should check deadline here because the user could introduce great delay
      if (Math.floor(Date.now() / 1000) > deadline - PERMIT_DEADLINE_THRESHOLD) {
        throw new TxDepositDeadlineExpiredError(deadline);
      }

      const startProofDate = Date.now();
      const txProof = await this.worker.proveTx(txData.public, txData.secret);
      const proofTime = (Date.now() - startProofDate) / 1000;
      console.log(`Proof calculation took ${proofTime.toFixed(1)} sec`);

      const txValid = Proof.verify(this.snarkParams.transferVk!, txProof.inputs, txProof.proof);
      if (!txValid) {
        throw new TxProofError();
      }

      let tx = { txType: TxType.BridgeDeposit, memo: txData.memo, proof: txProof, depositSignature: signature };
      const jobId = await this.sendTransactions(token.relayerUrl, [tx]);

      // Temporary save transaction in the history module (to prevent history delays)
      const ts = Math.floor(Date.now() / 1000);
      let rec = HistoryRecord.deposit(fromAddress, amountGwei, feeGwei, ts, "0", true);
      state.history.keepQueuedTransactions([rec], jobId);

      return jobId;

    } else {
      throw new TxInvalidArgumentError('You must provide fromAddress for deposit transaction');
    }
  }

  // Transfer shielded funds to the shielded address
  // This method can produce several transactions in case of insufficient input notes (constants::IN per tx)
  // Returns jobIds from the relayer or throw an Error
  public async transferMulti(tokenAddress: string, transfers: TransferRequest[], feeGwei: bigint = BigInt(0)): Promise<string[]> {
    const state = this.zpStates[tokenAddress];
    const token = this.tokens[tokenAddress];

    transfers.forEach((aTx) => {
      if (!validateAddress(aTx.destination)) {
        throw new TxInvalidArgumentError('Invalid address. Expected a shielded address.');
      }

      if (aTx.amountGwei < MIN_TX_AMOUNT) {
        throw new TxSmallAmount(aTx.amountGwei, MIN_TX_AMOUNT);
      }
    })

    const txParts = await this.getTransactionParts(tokenAddress, transfers, feeGwei);

    if (txParts.length == 0) {
      const available = await this.calcMaxAvailableTransfer(tokenAddress, false);
      const amounts = transfers.map((aTx) => aTx.amountGwei);
      const totalAmount = amounts.reduce((acc, cur) => acc + cur, BigInt(0));
      const feeEst = await this.feeEstimate(tokenAddress, amounts, TxType.Transfer, false);
      throw new TxInsufficientFundsError(totalAmount + feeEst.total, available);
    }

    var jobsIds: string[] = [];
    var optimisticState: StateUpdate = {
      newLeafs: [],
      newCommitments: [],
      newAccounts: [],
      newNotes: [],
    }
    for (let index = 0; index < txParts.length; index++) {
      const onePart = txParts[index];
      const outputs = onePart.outNotes.map((aNote) => { return {to: aNote.destination, amount: `${aNote.amountGwei}`} });
      const oneTx: ITransferData = {
        outputs,
        fee: onePart.fee.toString(),
      };
      const oneTxData = await state.account.createTransferOptimistic(oneTx, optimisticState);

      console.log(`Transaction created: delta_index = ${oneTxData.parsed_delta.index}, root = ${oneTxData.public.root}`);

      const startProofDate = Date.now();
      const txProof: Proof = await this.worker.proveTx(oneTxData.public, oneTxData.secret);
      const proofTime = (Date.now() - startProofDate) / 1000;
      console.log(`Proof calculation took ${proofTime.toFixed(1)} sec`);

      const txValid = Proof.verify(this.snarkParams.transferVk!, txProof.inputs, txProof.proof);
      if (!txValid) {
        throw new TxProofError();
      }

      const transaction = {memo: oneTxData.memo, proof: txProof, txType: TxType.Transfer};

      const jobId = await this.sendTransactions(token.relayerUrl, [transaction]);
      jobsIds.push(jobId);

      // Temporary save transaction parts in the history module (to prevent history delays)
      const ts = Math.floor(Date.now() / 1000);
<<<<<<< HEAD
      var record = HistoryRecord.transferOut([{to, amount: onePart.amount}], onePart.fee, ts, `${index}`, true);
      /*if (state.isOwnAddress(to)) {
        record = HistoryRecord.transferLoopback(to, onePart.amount, onePart.fee, ts, `${index}`, true);
      } else {
        record = HistoryRecord.transferOut([{to, amount: onePart.amount}], onePart.fee, ts, `${index}`, true);
      }*/
      state.history.keepQueuedTransactions([record], jobId);
=======
      outputs.forEach((oneOutput) => {
        var record;
        if (state.isOwnAddress(oneOutput.to)) {
          record = HistoryRecord.transferLoopback(oneOutput.to, BigInt(oneOutput.amount), onePart.fee, ts, `${index}`, true);
        } else {
          record = HistoryRecord.transferOut(oneOutput.to, BigInt(oneOutput.amount), onePart.fee, ts, `${index}`, true);
        }
        state.history.keepQueuedTransactions([record], jobId);
      });
>>>>>>> 28b40500

      if (index < (txParts.length - 1)) {
        console.log(`Waiting while job ${jobId} queued by relayer`);
        // if there are few additional tx, we should collect the optimistic state before processing them
        await this.waitJobQueued(tokenAddress, jobId);

        optimisticState = await this.getNewState(tokenAddress);
      }
    }

    return jobsIds;
  }

  // Withdraw shielded funds to the specified native chain address
  // This method can produce several transactions in case of insufficient input notes (constants::IN per tx)
  // feeGwei - fee per single transaction (request it with atomicTxFee method)
  // Returns jobId from the relayer or throw an Error
  public async withdrawMulti(tokenAddress: string, address: string, amountGwei: bigint, feeGwei: bigint = BigInt(0)): Promise<string[]> {
    const token = this.tokens[tokenAddress];
    const state = this.zpStates[tokenAddress];

    if (amountGwei < MIN_TX_AMOUNT) {
      throw new TxSmallAmount(amountGwei, MIN_TX_AMOUNT);
    }

    const limits = await this.getLimits(tokenAddress, address);
    if (amountGwei > limits.withdraw.total) {
      throw new TxLimitError(amountGwei, limits.withdraw.total);
    }

    const txParts = await this.getTransactionParts(tokenAddress, [{amountGwei, destination: address}], feeGwei);

    if (txParts.length == 0) {
      const available = await this.calcMaxAvailableTransfer(tokenAddress, false);
      const feeEst = await this.feeEstimate(tokenAddress, [amountGwei], TxType.Withdraw, false);
      throw new TxInsufficientFundsError(amountGwei + feeEst.total, available);
    }

    const addressBin = ethAddrToBuf(address);

    var jobsIds: string[] = [];
    var optimisticState: StateUpdate = {
      newLeafs: [],
      newCommitments: [],
      newAccounts: [],
      newNotes: [],
    }
    for (let index = 0; index < txParts.length; index++) {
      const onePart = txParts[index];
      if (onePart.outNotes.length != 1) {
        throw new Error('Invalid transaction configuration');
      }
      const onePartAmount = onePart.outNotes[0].amountGwei;
      const oneTx: IWithdrawData = {
        amount: onePartAmount.toString(),
        fee: onePart.fee.toString(),
        to: addressBin,
        native_amount: '0',
        energy_amount: '0',
      };
      const oneTxData = await state.account.createWithdrawalOptimistic(oneTx, optimisticState);

      const startProofDate = Date.now();
      const txProof: Proof = await this.worker.proveTx(oneTxData.public, oneTxData.secret);
      const proofTime = (Date.now() - startProofDate) / 1000;
      console.log(`Proof calculation took ${proofTime.toFixed(1)} sec`);

      const txValid = Proof.verify(this.snarkParams.transferVk!, txProof.inputs, txProof.proof);
      if (!txValid) {
        throw new TxProofError();
      }

      const transaction = {memo: oneTxData.memo, proof: txProof, txType: TxType.Withdraw};

      const jobId = await this.sendTransactions(token.relayerUrl, [transaction]);
      jobsIds.push(jobId);

      // Temporary save transaction part in the history module (to prevent history delays)
      const ts = Math.floor(Date.now() / 1000);
      var record = HistoryRecord.withdraw(address, onePartAmount, onePart.fee, ts, `${index}`, true);
      state.history.keepQueuedTransactions([record], jobId);

      if (index < (txParts.length - 1)) {
        console.log(`Waiting while job ${jobId} queued by relayer`);
        // if there are few additional tx, we should collect the optimistic state before processing them
        await this.waitJobQueued(tokenAddress, jobId);

        optimisticState = await this.getNewState(tokenAddress);
      }
    }

    return jobsIds;
  }

  // DEPRECATED. Please use depositPermittableV2 method instead
  // Deposit throught approval allowance
  // User should approve allowance for contract address at least 
  // (amountGwei + feeGwei) tokens before calling this method
  // Returns jobId
  public async deposit(
    tokenAddress: string,
    amountGwei: bigint,
    sign: (data: string) => Promise<string>,
    fromAddress: string | null = null,  // this field is only for substrate-based network,
                                        // it should be null for EVM
    feeGwei: bigint = BigInt(0),
  ): Promise<string> {
    const token = this.tokens[tokenAddress];
    const state = this.zpStates[tokenAddress];

    if (amountGwei < MIN_TX_AMOUNT) {
      throw new TxSmallAmount(amountGwei, MIN_TX_AMOUNT);
    }

    await this.updateState(tokenAddress);

    let txData = await state.account.createDeposit({
      amount: (amountGwei + feeGwei).toString(),
      fee: feeGwei.toString(),
    });

    const startProofDate = Date.now();
    const txProof = await this.worker.proveTx(txData.public, txData.secret);
    const proofTime = (Date.now() - startProofDate) / 1000;
    console.log(`Proof calculation took ${proofTime.toFixed(1)} sec`);

    const txValid = Proof.verify(this.snarkParams.transferVk!, txProof.inputs, txProof.proof);
    if (!txValid) {
      throw new TxProofError();
    }

    // regular deposit through approve allowance: sign transaction nullifier
    let dataToSign = '0x' + BigInt(txData.public.nullifier).toString(16).padStart(64, '0');

    // TODO: Sign fromAddress as well?
    const signature = truncateHexPrefix(await sign(dataToSign));
    
    // now we can restore actual depositer address and check it for limits
    const addrFromSig = addressFromSignature(signature, dataToSign);
    const limits = await this.getLimits(tokenAddress, addrFromSig);
    if (amountGwei > limits.deposit.total) {
      throw new TxLimitError(amountGwei, limits.deposit.total);
    }

    let fullSignature = signature;
    if (fromAddress) {
      const addr = truncateHexPrefix(fromAddress);
      fullSignature = addr + signature;
    }

    if (this.config.network.isSignatureCompact()) {
      fullSignature = toCompactSignature(fullSignature);
    }

    let tx = { txType: TxType.Deposit, memo: txData.memo, proof: txProof, depositSignature: fullSignature };
    const jobId = await this.sendTransactions(token.relayerUrl, [tx]);

    if (fromAddress) {
      // Temporary save transaction in the history module (to prevent history delays)
      const ts = Math.floor(Date.now() / 1000);
      let rec = HistoryRecord.deposit(fromAddress, amountGwei, feeGwei, ts, "0", true);
      state.history.keepQueuedTransactions([rec], jobId);
    }

    return jobId;
  }

  // DEPRECATED. Please use transferMulti method instead
  // Simple transfer to the shielded address. Supports several output addresses
  // This method will fail when insufficent input notes (constants::IN) for transfer
  public async transferSingle(tokenAddress: string, outsGwei: Output[], feeGwei: bigint = BigInt(0)): Promise<string> {
    await this.updateState(tokenAddress);

    const token = this.tokens[tokenAddress];
    const state = this.zpStates[tokenAddress];

    const outGwei = outsGwei.map(({ to, amount }) => {
      if (!validateAddress(to)) {
        throw new TxInvalidArgumentError('Invalid address. Expected a shielded address.');
      }

      if (BigInt(amount) < MIN_TX_AMOUNT) {
        throw new TxSmallAmount(amount, MIN_TX_AMOUNT);
      }

      return { to, amount };
    });

    const txData = await state.account.createTransfer({ outputs: outGwei, fee: feeGwei.toString() });

    const startProofDate = Date.now();
    const txProof = await this.worker.proveTx(txData.public, txData.secret);
    const proofTime = (Date.now() - startProofDate) / 1000;
    console.log(`Proof calculation took ${proofTime.toFixed(1)} sec`);

    const txValid = Proof.verify(this.snarkParams.transferVk!, txProof.inputs, txProof.proof);
    if (!txValid) {
      throw new TxProofError();
    }

    let tx = { txType: TxType.Transfer, memo: txData.memo, proof: txProof };
    const jobId = await this.sendTransactions(token.relayerUrl, [tx]);

    // Temporary save transactions in the history module (to prevent history delays)
    const feePerOut = feeGwei / BigInt(outGwei.length);
    let recs = outGwei.map(({to, amount}) => {
      const ts = Math.floor(Date.now() / 1000);
      return HistoryRecord.transferOut([{to, amount: BigInt(amount)}], feePerOut, ts, `0`, true);
      /*if (state.isOwnAddress(to)) {
        return HistoryRecord.transferLoopback(to, BigInt(amount), feePerOut, ts, "0", true);
      } else {
        return HistoryRecord.transferOut([{to, amount: BigInt(amount)}], feePerOut, ts, `0`, true);
        //return HistoryRecord.transferOut(to, BigInt(amount), feePerOut, ts, "0", true);
      }*/

    });
    state.history.keepQueuedTransactions(recs, jobId);

    return jobId;
  }

  // ------------------=========< Transaction configuration >=========-------------------
  // | These methods includes fee estimation, multitransfer estimation and other inform |
  // | functions.                                                                       |
  // ------------------------------------------------------------------------------------

  // Min trensaction fee in Gwei (e.g. deposit or single transfer)
  // To estimate fee in the common case please use feeEstimate instead
  public async atomicTxFee(tokenAddress: string): Promise<bigint> {
    const relayer = await this.getRelayerFee(tokenAddress);
    const l1 = BigInt(0);

    return relayer + l1;
  }

  // Fee can depends on tx amount for multitransfer transactions,
  // that's why you should specify it here for general case
  // This method also supposed that in some cases fee can depends on tx amount in future
  // Currently any deposit isn't depends of amount (txCnt is always 1)
  // There are two extra states in case of insufficient funds for requested token amount:
  //  1. txCnt contains number of transactions for maximum available transfer
  //  2. txCnt can't be less than 1 (e.g. when balance is less than atomic fee)
  public async feeEstimate(tokenAddress: string, transfersGwei: bigint[], txType: TxType, updateState: boolean = true): Promise<FeeAmount> {
    const relayer = await this.getRelayerFee(tokenAddress);
    const l1 = BigInt(0);
    let txCnt = 1;
    let totalPerTx = relayer + l1;
    let total = totalPerTx;
    let insufficientFunds = false;

    if (txType === TxType.Transfer || txType === TxType.Withdraw) {
      // we set allowPartial flag here to get parts anywhere
      let requests: TransferRequest[] = transfersGwei.map((gwei) => { return {amountGwei: gwei, destination: NULL_ADDRESS} });  // destination address is ignored for estimation purposes
      const parts = await this.getTransactionParts(tokenAddress, requests, totalPerTx, updateState, true);
      const totalBalance = await this.getTotalBalance(tokenAddress, false);

      let totalSumm = parts
        .map((p) => p.outNotes.reduce((acc, cur) => acc + cur.amountGwei, BigInt(0)))
        .reduce((acc, cur) => acc + cur, BigInt(0));

      let totalRequested = transfersGwei.reduce((acc, cur) => acc + cur, BigInt(0));

      txCnt = parts.length > 0 ? parts.length : 1;  // if we haven't funds for atomic fee - suppose we can make one tx
      total = totalPerTx * BigInt(txCnt);

      insufficientFunds = (totalSumm < totalRequested || totalSumm + total > totalBalance) ? true : false;
    } else {
      // Deposit and BridgeDeposit cases are independent on the user balance
      // Fee got from the native coins, so any deposit can be make within single tx
    }

    return {total, totalPerTx, txCnt, relayer, l1, insufficientFunds};
  }

  // Relayer fee component. Do not use it directly
  private async getRelayerFee(tokenAddress: string): Promise<bigint> {
    if (this.relayerFee === undefined) {
      // fetch actual fee from the relayer
      const token = this.tokens[tokenAddress];
      this.relayerFee = await this.fee(token.relayerUrl);
    }

    return this.relayerFee;
  }

  public async minTxAmount(): Promise<bigint> {
    return MIN_TX_AMOUNT;
  }

  // Account + notes balance excluding fee needed to transfer or withdraw it
  // TODO: need to optimize for edge cases (account limit calculating)
  public async calcMaxAvailableTransfer(tokenAddress: string, updateState: boolean = true): Promise<bigint> {
    const state = this.zpStates[tokenAddress];
    if (updateState) {
      await this.updateState(tokenAddress);
    }


    const txFee = await this.atomicTxFee(tokenAddress);
    const accountBalance = BigInt(state.accountBalance());
    const notesParts = this.getGroupedNotes(tokenAddress);

    let summ = BigInt(0);
    let oneTxPart = accountBalance;
    let i = 0;
    do {
      if (i < notesParts.length) {
        oneTxPart += notesParts[i];
      }

      if(oneTxPart < txFee) {
        break;
      }

      summ += (oneTxPart - txFee);

      oneTxPart = BigInt(0);
      i++;
    } while(i < notesParts.length);


    return summ;
  }

  // Calculate multitransfer configuration for specified token amount and fee per transaction
  // Applicable for transfer and withdrawal transactions. You can prevent state updating with updateState flag
  // Use allowPartial flag to return tx parts in case of insufficient funds for requested tx amount
  // (otherwise the void array will be returned in case of insufficient funds)
  // This method ALLOWS creating transaction parts less than MIN_TX_AMOUNT (check it before tx creating)
  public async getTransactionParts(
    tokenAddress: string,
    transfers: TransferRequest[],
    feeGwei: bigint,
    updateState: boolean = true,
    allowPartial: boolean = false,
  ): Promise<Array<TransferConfig>> {

    const state = this.zpStates[tokenAddress];
    if (updateState) {
      await this.updateState(tokenAddress);
    }

    // no parts when no requests
    if (transfers.length == 0) return [];

    let result: Array<TransferConfig> = [];
    let txNotes: Array<TransferRequest> = [];
    const accountBalance = BigInt(state.accountBalance());
    let notesParts = this.getGroupedNotes(tokenAddress);

    let requestIdx = 0;
    let txIdx = 0;
    let remainRequestAmount = transfers[requestIdx].amountGwei;
    let oneTxPart = accountBalance;
    do {
      if (txIdx < notesParts.length) {
        oneTxPart += notesParts[txIdx];
      }

      oneTxPart -= feeGwei; // available token amount for tx (account + notes)
      // create output notes for the transaction
      while(oneTxPart > 0 && requestIdx < transfers.length && txNotes.length < CONSTANTS.OUT) {
        let noteAmount = oneTxPart;
        if (oneTxPart > remainRequestAmount) {
          noteAmount = remainRequestAmount;
        }
        
        // add output note for the current transaction
        txNotes.push({amountGwei: noteAmount, destination: transfers[requestIdx].destination});

        oneTxPart -= noteAmount;
        remainRequestAmount -= noteAmount;
        if(remainRequestAmount == BigInt(0)) {
          if (++requestIdx < transfers.length) {
            remainRequestAmount = transfers[requestIdx].amountGwei;
          }
        }
      }

      if(oneTxPart < 0) {
        // We cannot collect notes to cover tx fee. There are 2 cases:
        // insufficient balance or unoperable notes configuration
        break;
      }

      result.push({outNotes: txNotes, fee: feeGwei, accountLimit: BigInt(0)});
      txNotes = [];
      txIdx++;
    } while((requestIdx < transfers.length || remainRequestAmount > 0) &&  // there are unprocessed request(s) ...
            (txIdx < notesParts.length || oneTxPart > 0)) // and we have unspent notes or positive account balance

    if ((remainRequestAmount > 0 || requestIdx < transfers.length - 1) && allowPartial == false) {
      result = [];
    }
    
    return result;
  }

  // calculate summ of notes grouped by CONSTANTS::IN
  private getGroupedNotes(tokenAddress: string): Array<bigint> {
    const state = this.zpStates[tokenAddress];
    const usableNotes = state.usableNotes();

    let notesParts: Array<bigint> = [];
    let curPart = BigInt(0);
    for(let i = 0; i < usableNotes.length; i++) {
      const curNote = usableNotes[i][1];

      if (i > 0 && i % CONSTANTS.IN == 0) {
        notesParts.push(curPart);
        curPart = BigInt(0);
      }

      curPart += BigInt(curNote.b);

      if (i == usableNotes.length - 1) {
        notesParts.push(curPart);
      }
    }

    return notesParts;
  }

  // The deposit and withdraw amount is limited by few factors:
  // https://docs.zkbob.com/bob-protocol/deposit-and-withdrawal-limits
  // Global limits are fetched from the relayer (except personal deposit limit from the specified address)
  public async getLimits(tokenAddress: string, address: string | undefined = undefined, directRequest: boolean = false): Promise<PoolLimits> {
    const token = this.tokens[tokenAddress];

    async function fetchLimitsFromContract(network: NetworkBackend): Promise<LimitsFetch> {
      const poolLimits = await network.poolLimits(token.poolAddress, address);
      return {
        deposit: {
          singleOperation: BigInt(poolLimits.depositCap),
          daylyForAddress: {
            total: BigInt(poolLimits.dailyUserDepositCap),
            available: BigInt(poolLimits.dailyUserDepositCap) - BigInt(poolLimits.dailyUserDepositCapUsage),
          },
          daylyForAll: {
            total:      BigInt(poolLimits.dailyDepositCap),
            available:  BigInt(poolLimits.dailyDepositCap) - BigInt(poolLimits.dailyDepositCapUsage),
          },
          poolLimit: {
            total:      BigInt(poolLimits.tvlCap),
            available:  BigInt(poolLimits.tvlCap) - BigInt(poolLimits.tvl),
          },
        },
        withdraw: {
          daylyForAll: {
            total:      BigInt(poolLimits.dailyWithdrawalCap),
            available:  BigInt(poolLimits.dailyWithdrawalCap) - BigInt(poolLimits.dailyWithdrawalCapUsage),
          },
        },
        tier: poolLimits.tier === undefined ? 0 : Number(poolLimits.tier)
      };
    }

    function defaultLimits(): LimitsFetch {
      // hardcoded values
      return {
        deposit: {
          singleOperation: BigInt(10000000000000),  // 10k tokens
          daylyForAddress: {
            total: BigInt(10000000000000),  // 10k tokens
            available: BigInt(10000000000000),  // 10k tokens
          },
          daylyForAll: {
            total:      BigInt(100000000000000),  // 100k tokens
            available:  BigInt(100000000000000),  // 100k tokens
          },
          poolLimit: {
            total:      BigInt(1000000000000000), // 1kk tokens
            available:  BigInt(1000000000000000), // 1kk tokens
          },
        },
        withdraw: {
          daylyForAll: {
            total:      BigInt(100000000000000),  // 100k tokens
            available:  BigInt(100000000000000),  // 100k tokens
          },
        },
        tier: 0
      };
    }

    // Fetch limits in the requested order
    let currentLimits: LimitsFetch;
    if (directRequest) {
      try {
        currentLimits = await fetchLimitsFromContract(this.config.network);
      } catch (e) {
        console.error(`Cannot fetch limits from the contract (${e}). Try to get them from relayer`);
        try {
          currentLimits = await this.limits(token.relayerUrl, address)
        } catch (err) {
          console.error(`Cannot fetch limits from the relayer (${err}). Getting hardcoded values. Please note your transactions can be reverted with incorrect limits!`);
          currentLimits = defaultLimits();
        }
      }
    } else {
      try {
        currentLimits = await this.limits(token.relayerUrl, address)
      } catch (e) {
        console.error(`Cannot fetch deposit limits from the relayer (${e}). Try to get them from contract directly`);
        try {
          currentLimits = await fetchLimitsFromContract(this.config.network);
        } catch (err) {
          console.error(`Cannot fetch deposit limits from contract (${err}). Getting hardcoded values. Please note your transactions can be reverted with incorrect limits!`);
          currentLimits = defaultLimits();
        }
      }
    }

    // helper
    const bigIntMin = (...args: bigint[]) => args.reduce((m, e) => e < m ? e : m);

    // Calculate deposit limits
    const allDepositLimits = [
      currentLimits.deposit.singleOperation,
      currentLimits.deposit.daylyForAddress.available,
      currentLimits.deposit.daylyForAll.available,
      currentLimits.deposit.poolLimit.available,
    ];
    let totalDepositLimit = bigIntMin(...allDepositLimits);

    // Calculate withdraw limits
    const allWithdrawLimits = [ currentLimits.withdraw.daylyForAll.available ];
    let totalWithdrawLimit = bigIntMin(...allWithdrawLimits);

    return {
      deposit: {
        total: totalDepositLimit >= 0 ? totalDepositLimit : BigInt(0),
        components: currentLimits.deposit,
      },
      withdraw: {
        total: totalWithdrawLimit >= 0 ? totalWithdrawLimit : BigInt(0),
        components: currentLimits.withdraw,
      },
      tier: currentLimits.tier
    }
  }

  // ------------------=========< State Processing >=========-------------------
  // | Updating and monitoring state                                            |
  // ----------------------------------------------------------------------------

  // The library can't make any transfers when there are outcoming
  // transactions in the optimistic state
  public async isReadyToTransact(tokenAddress: string): Promise<boolean> {
    return await this.updateState(tokenAddress);
  }

  // Wait while state becomes ready to make new transactions
  public async waitReadyToTransact(tokenAddress: string): Promise<boolean> {

    const INTERVAL_MS = 1000;
    const MAX_ATTEMPTS = 300;
    let attepts = 0;
    while (true) {
      let ready = await this.updateState(tokenAddress);

      if (ready) {
        break;
      }

      attepts++;
      if (attepts > MAX_ATTEMPTS) {
        return false;
      }

      await new Promise(resolve => setTimeout(resolve, INTERVAL_MS));
    }

    return true;
  }

  // Getting array of accounts and notes for the current account
  public async rawState(tokenAddress: string): Promise<any> {
    return await this.zpStates[tokenAddress].rawState();
  }
  

  // TODO: implement correct state cleaning
  public async cleanState(tokenAddress: string): Promise<void> {
    await this.zpStates[tokenAddress].clean();
  }

  // Request the latest state from the relayer
  // Returns isReadyToTransact flag
  public async updateState(tokenAddress: string): Promise<boolean> {
    if (this.updateStatePromise == undefined) {
      this.updateStatePromise = this.updateStateOptimisticWorker(tokenAddress).finally(() => {
        this.updateStatePromise = undefined;
      });
    } else {
      console.info(`The state currently updating, waiting for finish...`);
    }

    return this.updateStatePromise;
  }

  // ---===< TODO >===---
  // The optimistic state currently processed only in the client library
  // Wasm package holds only the mined transactions
  // Currently it's just a workaround
  private async updateStateOptimisticWorker(tokenAddress: string): Promise<boolean> {
    const OUTPLUSONE = CONSTANTS.OUT + 1;

    const zpState = this.zpStates[tokenAddress];
    const token = this.tokens[tokenAddress];
    const state = this.zpStates[tokenAddress];

    const startIndex = Number(zpState.account.nextTreeIndex());

    const stateInfo = await this.info(token.relayerUrl);
    const nextIndex = Number(stateInfo.deltaIndex);
    const optimisticIndex = Number(stateInfo.optimisticDeltaIndex);

    if (optimisticIndex > startIndex) {
      const startTime = Date.now();
      
      console.log(`⬇ Fetching transactions between ${startIndex} and ${optimisticIndex}...`);

      
      let batches: Promise<BatchResult>[] = [];

      let readyToTransact = true;

      for (let i = startIndex; i <= optimisticIndex; i = i + BATCH_SIZE * OUTPLUSONE) {
        let oneBatch = this.fetchTransactionsOptimistic(token.relayerUrl, BigInt(i), BATCH_SIZE).then( async txs => {
          console.log(`Getting ${txs.length} transactions from index ${i}`);

          let batchState = new Map<number, StateUpdate>();
          
          let txHashes: Record<number, string> = {};
          let indexedTxs: IndexedTx[] = [];

          let txHashesPending: Record<number, string> = {};
          let indexedTxsPending: IndexedTx[] = [];

          let maxMinedIndex = -1;
          let maxPendingIndex = -1;

          for (let txIdx = 0; txIdx < txs.length; ++txIdx) {
            const tx = txs[txIdx];
            // Get the first leaf index in the tree
            const memo_idx = i + txIdx * OUTPLUSONE;
            
            // tx structure from relayer: mined flag + txHash(32 bytes, 64 chars) + commitment(32 bytes, 64 chars) + memo
            // 1. Extract memo block
            const memo = tx.slice(129); // Skip mined flag, txHash and commitment

            // 2. Get transaction commitment
            const commitment = tx.substr(65, 64)
            
            const indexedTx: IndexedTx = {
              index: memo_idx,
              memo: memo,
              commitment: commitment,
            }

            // 3. Get txHash
            const txHash = tx.substr(1, 64);

            // 4. Get mined flag
            if (tx.substr(0, 1) === '1') {
              indexedTxs.push(indexedTx);
              txHashes[memo_idx] = '0x' + txHash;
              maxMinedIndex = Math.max(maxMinedIndex, memo_idx);
            } else {
              indexedTxsPending.push(indexedTx);
              txHashesPending[memo_idx] = '0x' + txHash;
              maxPendingIndex = Math.max(maxPendingIndex, memo_idx);
            }
          }

          if (indexedTxs.length > 0) {
            const parseResult: ParseTxsResult = await this.worker.parseTxs(this.config.sk, indexedTxs);
            const decryptedMemos = parseResult.decryptedMemos;
            batchState.set(i, parseResult.stateUpdate);
            //state.account.updateState(parseResult.stateUpdate);
            this.logStateSync(i, i + txs.length * OUTPLUSONE, decryptedMemos);
            for (let decryptedMemoIndex = 0; decryptedMemoIndex < decryptedMemos.length; ++decryptedMemoIndex) {
              // save memos corresponding to the our account to restore history
              const myMemo = decryptedMemos[decryptedMemoIndex];
              myMemo.txHash = txHashes[myMemo.index];
              zpState.history.saveDecryptedMemo(myMemo, false);
            }
          }

          if (indexedTxsPending.length > 0) {
            const parseResult: ParseTxsResult = await this.worker.parseTxs(this.config.sk, indexedTxsPending);
            const decryptedPendingMemos = parseResult.decryptedMemos;
            for (let idx = 0; idx < decryptedPendingMemos.length; ++idx) {
              // save memos corresponding to the our account to restore history
              const myMemo = decryptedPendingMemos[idx];
              myMemo.txHash = txHashesPending[myMemo.index];
              zpState.history.saveDecryptedMemo(myMemo, true);

              if (myMemo.acc != undefined) {
                // There is a pending transaction initiated by ourselfs
                // So we cannot create new transactions in that case
                readyToTransact = false;
              }
            }
          }

          return {txCount: txs.length, maxMinedIndex, maxPendingIndex, state: batchState} ;
        });
        batches.push(oneBatch);
      };

      let totalState = new Map<number, StateUpdate>();
      let initRes: BatchResult = {txCount: 0, maxMinedIndex: -1, maxPendingIndex: -1, state: totalState};
      let totalRes = (await Promise.all(batches)).reduce((acc, cur) => {
        return {
          txCount: acc.txCount + cur.txCount,
          maxMinedIndex: Math.max(acc.maxMinedIndex, cur.maxMinedIndex),
          maxPendingIndex: Math.max(acc.maxPendingIndex, cur.maxPendingIndex),
          state: new Map([...Array.from(acc.state.entries()), ...Array.from(cur.state.entries())]),
        }
      }, initRes);

      let idxs = [...totalRes.state.keys()].sort((i1, i2) => i1 - i2);
      for (let idx of idxs) {
        let oneStateUpdate = totalRes.state.get(idx);
        if (oneStateUpdate !== undefined) {
          state.account.updateState(oneStateUpdate);
        } else {
          throw Error(`Cannot find state batch at index ${idx}`);
        }
      }

      // remove unneeded pending records
      zpState.history.setLastMinedTxIndex(totalRes.maxMinedIndex);
      zpState.history.setLastPendingTxIndex(totalRes.maxPendingIndex);


      const msElapsed = Date.now() - startTime;
      const avgSpeed = msElapsed / totalRes.txCount

      console.log(`Sync finished in ${msElapsed / 1000} sec | ${totalRes.txCount} tx, avg speed ${avgSpeed.toFixed(1)} ms/tx`);

      return readyToTransact;
    } else {
      zpState.history.setLastMinedTxIndex(nextIndex - OUTPLUSONE);
      zpState.history.setLastPendingTxIndex(-1);

      console.log(`Local state is up to date @${startIndex}`);

      return true;
    }
  }

  // Just fetch and process the new state without local state updating
  // Return StateUpdate object
  // This method used for multi-tx
  public async getNewState(tokenAddress: string): Promise<StateUpdate> {
    const OUTPLUSONE = CONSTANTS.OUT + 1;

    const zpState = this.zpStates[tokenAddress];
    const token = this.tokens[tokenAddress];

    const startIndex = zpState.account.nextTreeIndex();

    const stateInfo = await this.info(token.relayerUrl);
    const optimisticIndex = BigInt(stateInfo.optimisticDeltaIndex);

    if (optimisticIndex > startIndex) {
      const startTime = Date.now();
      
      console.log(`⬇ Fetching transactions between ${startIndex} and ${optimisticIndex}...`);

      const numOfTx = Number((optimisticIndex - startIndex) / BigInt(OUTPLUSONE));
      let stateUpdate = this.fetchTransactionsOptimistic(token.relayerUrl, startIndex, numOfTx).then( async txs => {
        console.log(`Getting ${txs.length} transactions from index ${startIndex}`);
        
        let indexedTxs: IndexedTx[] = [];

        for (let txIdx = 0; txIdx < txs.length; ++txIdx) {
          const tx = txs[txIdx];
          // Get the first leaf index in the tree
          const memo_idx = Number(startIndex) + txIdx * OUTPLUSONE;
          
          // tx structure from relayer: mined flag + txHash(32 bytes, 64 chars) + commitment(32 bytes, 64 chars) + memo
          // 1. Extract memo block
          const memo = tx.slice(129); // Skip mined flag, txHash and commitment

          // 2. Get transaction commitment
          const commitment = tx.substr(65, 64)
          
          const indexedTx: IndexedTx = {
            index: memo_idx,
            memo: memo,
            commitment: commitment,
          }

          // 3. add indexed tx
          indexedTxs.push(indexedTx);
        }

        const parseResult: ParseTxsResult = await this.worker.parseTxs(this.config.sk, indexedTxs);

        return parseResult.stateUpdate;
      });

      const msElapsed = Date.now() - startTime;
      const avgSpeed = msElapsed / numOfTx;

      console.log(`Fetch finished in ${msElapsed / 1000} sec | ${numOfTx} tx, avg speed ${avgSpeed.toFixed(1)} ms/tx`);

      return stateUpdate;
    } else {
      console.log(`Do not need to fetch @${startIndex}`);

      return {newLeafs: [], newCommitments: [], newAccounts: [], newNotes: []};
    }
  }

  public async logStateSync(startIndex: number, endIndex: number, decryptedMemos: DecryptedMemo[]) {
    const OUTPLUSONE = CONSTANTS.OUT + 1;
    for (let decryptedMemo of decryptedMemos) {
      if (decryptedMemo.index > startIndex) {
        console.info(`📝 Adding hashes to state (from index ${startIndex} to index ${decryptedMemo.index - OUTPLUSONE})`);
      }
      startIndex = decryptedMemo.index + OUTPLUSONE; 

      if (decryptedMemo.acc) {
        console.info(`📝 Adding account, notes, and hashes to state (at index ${decryptedMemo.index})`);
      } else {
        console.info(`📝 Adding notes and hashes to state (at index ${decryptedMemo.index})`);
      }
    }

    if (startIndex < endIndex) {
      console.info(`📝 Adding hashes to state (from index ${startIndex} to index ${endIndex - OUTPLUSONE})`);
    }
  }

  // ------------------=========< Relayer interactions >=========-------------------
  // | Methods to interact with the relayer                                        |
  // -------------------------------------------------------------------------------
  
  private async fetchTransactionsOptimistic(relayerUrl: string, offset: BigInt, limit: number = 100): Promise<string[]> {
    const url = new URL(`/transactions/v2`, relayerUrl);
    url.searchParams.set('limit', limit.toString());
    url.searchParams.set('offset', offset.toString());
    const headers = {'content-type': 'application/json;charset=UTF-8'};

    const txs = await this.fetchJson(url.toString(), {headers});
    if (!Array.isArray(txs)) {
      throw new RelayerError(200, `Response should be an array`);
    }
  
    return txs;
  }
  
  // returns transaction job ID
  private async sendTransactions(relayerUrl: string, txs: TxToRelayer[]): Promise<string> {
    const url = new URL('/sendTransactions', relayerUrl);
    const headers = {'content-type': 'application/json;charset=UTF-8'};

    const res = await this.fetchJson(url.toString(), { method: 'POST', headers, body: JSON.stringify(txs) });
    if (typeof res.jobId !== 'string') {
      throw new RelayerError(200, `Cannot get jobId for transaction (response: ${res})`);
    }

    return res.jobId;
  }
  
  private async getJob(relayerUrl: string, id: string): Promise<JobInfo | null> {
    const url = new URL(`/job/${id}`, relayerUrl);
    const headers = {'content-type': 'application/json;charset=UTF-8'};
    const res = await this.fetchJson(url.toString(), {headers});
  
    if (isJobInfo(res)) {
      return res;
    }

    return null;
  }
  
  private async info(relayerUrl: string): Promise<RelayerInfo> {
    const url = new URL('/info', relayerUrl);
    const headers = {'content-type': 'application/json;charset=UTF-8'};
    const res = await this.fetchJson(url.toString(), {headers});

    if (isRelayerInfo(res)) {
      return res;
    }

    throw new RelayerError(200, `Incorrect response (expected RelayerInfo, got \'${res}\')`)
  }
  
  private async fee(relayerUrl: string): Promise<bigint> {
    try {
      const url = new URL('/fee', relayerUrl);
      const headers = {'content-type': 'application/json;charset=UTF-8'};
      const res = await this.fetchJson(url.toString(), {headers});
      return BigInt(res.fee);
    } catch {
      return DEFAULT_TX_FEE;
    }
  }
  
  private async limits(relayerUrl: string, address: string | undefined): Promise<LimitsFetch> {
    const url = new URL('/limits', relayerUrl);
    if (address !== undefined) {
      url.searchParams.set('address', address);
    }
    const headers = {'content-type': 'application/json;charset=UTF-8'};
    const res = await this.fetchJson(url.toString(), {headers});

    return {
      deposit: {
        singleOperation: BigInt(res.deposit.singleOperation),
        daylyForAddress: {
          total:     BigInt(res.deposit.daylyForAddress.total),
          available: BigInt(res.deposit.daylyForAddress.available),
        },
        daylyForAll: {
          total:      BigInt(res.deposit.daylyForAll.total),
          available:  BigInt(res.deposit.daylyForAll.available),
        },
        poolLimit: {
          total:      BigInt(res.deposit.poolLimit.total),
          available:  BigInt(res.deposit.poolLimit.available),
        },
      },
      withdraw: {
        daylyForAll: {
          total:      BigInt(res.withdraw.daylyForAll.total),
          available:  BigInt(res.withdraw.daylyForAll.available),
        },
      },
      tier: res.tier === undefined ? 0 : Number(res.tier)
    };
  }

  // Universal response parser
  private async fetchJson(url: string, headers: RequestInit): Promise<any> {
    let response: Response;
    try {
      response = await fetch(url, headers);
    } catch(err) {
      // server is unreachable
      throw new NetworkError(err);
    }

    // Extract response body: json | string | null
    let responseBody: any = null;
    const contentType = response.headers.get('content-type')!;
    if (contentType === null) responseBody = null;
    else if (contentType.startsWith('application/json;')) responseBody = await response.json();
    else if (contentType.startsWith('text/plain;')) responseBody = await response.text();
    else if (contentType.startsWith('text/html;')) responseBody = (await response.text()).replace(/<[^>]+>/g, '').replace(/(?:\r\n|\r|\n)/g, ' ').replace(/^\s+|\s+$/gm,'');
    else console.warn(`Unsupported response content-type in response: ${contentType}`);

    // Unsuccess error code case (not in range 200-299)
    if (!response.ok) {
      if (responseBody === null) {
        throw new RelayerError(response.status, 'no description provided');  
      }

      // process string error response
      if (typeof responseBody === 'string') {
        throw new RelayerError(response.status, responseBody);
      }

      // process 'errors' json response
      if (Array.isArray(responseBody.errors)) {
        let errorsText = responseBody.errors.map((oneError) => {
          return `[${oneError.path}]: ${oneError.message}`;
        }).join(', ');

        throw new RelayerError(response.status, errorsText);
      }

      // unknown error format
      throw new RelayerError(response.status, contentType);
    } 

    return responseBody;
  }
}<|MERGE_RESOLUTION|>--- conflicted
+++ resolved
@@ -490,25 +490,9 @@
 
       // Temporary save transaction parts in the history module (to prevent history delays)
       const ts = Math.floor(Date.now() / 1000);
-<<<<<<< HEAD
-      var record = HistoryRecord.transferOut([{to, amount: onePart.amount}], onePart.fee, ts, `${index}`, true);
-      /*if (state.isOwnAddress(to)) {
-        record = HistoryRecord.transferLoopback(to, onePart.amount, onePart.fee, ts, `${index}`, true);
-      } else {
-        record = HistoryRecord.transferOut([{to, amount: onePart.amount}], onePart.fee, ts, `${index}`, true);
-      }*/
+      const transfers = outputs.map((out) => { return {to: out.to, amount: BigInt(out.amount)} });
+      var record = HistoryRecord.transferOut(transfers, onePart.fee, ts, `${index}`, true);
       state.history.keepQueuedTransactions([record], jobId);
-=======
-      outputs.forEach((oneOutput) => {
-        var record;
-        if (state.isOwnAddress(oneOutput.to)) {
-          record = HistoryRecord.transferLoopback(oneOutput.to, BigInt(oneOutput.amount), onePart.fee, ts, `${index}`, true);
-        } else {
-          record = HistoryRecord.transferOut(oneOutput.to, BigInt(oneOutput.amount), onePart.fee, ts, `${index}`, true);
-        }
-        state.history.keepQueuedTransactions([record], jobId);
-      });
->>>>>>> 28b40500
 
       if (index < (txParts.length - 1)) {
         console.log(`Waiting while job ${jobId} queued by relayer`);

--- conflicted
+++ resolved
@@ -163,7 +163,6 @@
   timePerTx: number;  // msec
 }
 
-<<<<<<< HEAD
 export interface PartialSyncResult {
   txCount: number;  // total txs count (relayer + CDN)
   decryptedLeafs: number; // deposit/withdrawal = 1 leaf,
@@ -173,8 +172,6 @@
   totalTime: number; // msec
 }
 
-=======
->>>>>>> a6f94d79
 export interface ClientConfig {
   /** Spending key. */
   sk: Uint8Array;
@@ -195,10 +192,7 @@
   private relayerFee: bigint | undefined; // in Gwei, do not use directly, use getRelayerFee method instead
   private updateStatePromise: Promise<boolean> | undefined;
   private syncStats: SyncStat[] = [];
-<<<<<<< HEAD
   private skipColdStorage: boolean = false;
-=======
->>>>>>> a6f94d79
 
   // Jobs monitoring
   private monitoredJobs = new Map<string, JobInfo>();
@@ -1486,11 +1480,7 @@
       for (const idx of idxs) {
         const oneStateUpdate = totalRes.state.get(idx);
         if (oneStateUpdate !== undefined) {
-<<<<<<< HEAD
           await zpState.updateState(oneStateUpdate);
-=======
-          await state.updateState(oneStateUpdate);
->>>>>>> a6f94d79
 
           curStat.decryptedLeafs += oneStateUpdate.newLeafs.length;
         } else {
@@ -1503,35 +1493,24 @@
       zpState.history.setLastPendingTxIndex(totalRes.maxPendingIndex);
 
 
-<<<<<<< HEAD
       const hotSyncTime = Date.now() - startTime;
       const hotSyncTimePerTx = hotSyncTime / totalRes.txCount;
 
       curStat.txCount = totalRes.txCount + coldResult.txCount;
       curStat.cdnTxCnt = coldResult.txCount;
       curStat.totalTime = hotSyncTime + coldResult.totalTime;
-=======
-      curStat.txCount = totalRes.txCount;
-      curStat.totalTime = Date.now() - startTime;
->>>>>>> a6f94d79
       curStat.timePerTx = curStat.totalTime / curStat.txCount;
 
       // save relevant stats only
       if (curStat.txCount >= MIN_TX_COUNT_FOR_STAT) {
         this.syncStats.push(curStat);
       }
-<<<<<<< HEAD
 
 
       console.log(`🔥[HotSync] finished in ${hotSyncTime / 1000} sec | ${totalRes.txCount} tx, avg speed ${hotSyncTimePerTx.toFixed(1)} ms/tx`);
       if (coldResult.txCount > 0) {
         console.log(`🧊🔥[TotalSync] finished in ${curStat.totalTime / 1000} sec | ${curStat.txCount} tx, avg speed ${curStat.timePerTx.toFixed(1)} ms/tx`);
       }
-=======
-
-
-      console.log(`Sync finished in ${curStat.totalTime / 1000} sec | ${totalRes.txCount} tx, avg speed ${curStat.timePerTx.toFixed(1)} ms/tx`);
->>>>>>> a6f94d79
 
       return readyToTransact;
     } else {

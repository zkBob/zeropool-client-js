import { SnarkParams, Tokens } from './config';
import { ethAddrToBuf, toCompactSignature, truncateHexPrefix, toTwosComplementHex, addressFromSignature } from './utils';
import { ZkBobState } from './state';
import { TxType } from './tx';
import { NetworkBackend } from './networks/network';
import { CONSTANTS } from './constants';
import { HistoryRecord, HistoryTransactionType } from './history'

import { 
  validateAddress, Output, Proof, DecryptedMemo, ITransferData, IWithdrawData,
  ParseTxsResult, StateUpdate, IndexedTx 
} from 'libzkbob-rs-wasm-web';

import { 
  NetworkError, RelayerError, RelayerJobError, TxDepositDeadlineExpiredError,
  TxInsufficientFundsError, TxInvalidArgumentError, TxLimitError, TxProofError, TxSmallAmount
} from './errors';

const NULL_ADDRESS = '0x0000000000000000000000000000000000000000';
const MIN_TX_AMOUNT = BigInt(50000000);
const DEFAULT_TX_FEE = BigInt(100000000);
const BATCH_SIZE = 1000;
const PERMIT_DEADLINE_INTERVAL = 1200;   // permit deadline is current time + 20 min
const PERMIT_DEADLINE_THRESHOLD = 300;   // minimum time to deadline before tx proof calculation and sending (5 min)

export interface RelayerInfo {
  root: string;
  optimisticRoot: string;
  deltaIndex: bigint;
  optimisticDeltaIndex: bigint;
}
const isRelayerInfo = (obj: any): obj is RelayerInfo => {
  return typeof obj === 'object' && obj !== null &&
    obj.hasOwnProperty('root') && typeof obj.root === 'string' &&
    obj.hasOwnProperty('optimisticRoot') && typeof obj.optimisticRoot === 'string' &&
    obj.hasOwnProperty('deltaIndex') && typeof obj.deltaIndex === 'number' &&
    obj.hasOwnProperty('optimisticDeltaIndex') && typeof obj.optimisticDeltaIndex === 'number';
}

export interface BatchResult {
  txCount: number;
  maxMinedIndex: number;
  maxPendingIndex: number;
  state: Map<number, StateUpdate>;  // key: first tx index, 
                                    // value: StateUpdate object (notes, accounts, leafs and comminments)
}

// Transfer destination + amount
// Used as input in `transferMulti` method
// Please note the request could be fragmented
// due to account-notes local configuration
export interface TransferRequest {
  destination: string;  // shielded address for transfer, any value for another tx types
  amountGwei: bigint;
}

// Old TxAmount interface
// Supporting for multi-note transfers
// Descripbes a transfer transaction configuration
export interface TransferConfig {
  outNotes: TransferRequest[];  // tx notes (without fee)
  fee: bigint;  // transaction fee, Gwei
  accountLimit: bigint;  // minimum account remainder after transaction
                         // (for future use, e.g. complex multi-tx transfers, default: 0)
}

export interface TxToRelayer {
  txType: TxType;
  memo: string;
  proof: Proof;
  depositSignature?: string
}

export interface JobInfo {
  state: string;
  txHash: string[];
  createdOn: number;
  finishedOn?: number;
  failedReason?: string;
}
const isJobInfo = (obj: any): obj is JobInfo => {
  return typeof obj === 'object' && obj !== null &&
    obj.hasOwnProperty('state') && typeof obj.state === 'string' &&
    obj.hasOwnProperty('txHash') && (!obj.txHash || Array.isArray(obj.txHash)) &&
    obj.hasOwnProperty('createdOn') && typeof obj.createdOn === 'number';
}

export interface FeeAmount { // all values are in Gwei
  total: bigint;    // total fee
  totalPerTx: bigint; // multitransfer case (== total for regular tx)
  txCnt: number;      // multitransfer case (== 1 for regular tx)
  relayer: bigint;  // relayer fee component
  l1: bigint;       // L1 fee component
  insufficientFunds: boolean; // true when the local balance is insufficient for requested tx amount
}

export interface Limit { // all values are in Gwei
  total: bigint;
  available: bigint;
}

export interface PoolLimits { // all values are in Gwei
  deposit: {
    total: bigint;
    components: {
      singleOperation: bigint;
      daylyForAddress: Limit;
      daylyForAll: Limit;
      poolLimit: Limit;
    };
  }
  withdraw: {
    total: bigint;
    components: {
      daylyForAll: Limit;
    };
  }
  tier: number;
}

export interface LimitsFetch { 
  deposit: {
    singleOperation: bigint;
    daylyForAddress: Limit;
    daylyForAll: Limit;
    poolLimit: Limit;
  }
  withdraw: {
    daylyForAll: Limit;
  }
  tier: number;
}

export interface ClientConfig {
  /** Spending key. */
  sk: Uint8Array;
  /** A map of supported tokens (token address => token params). */
  tokens: Tokens;
  /** Loaded zkSNARK paramaterers. */
  snarkParams: SnarkParams;
  /** A worker instance acquired through init() function of this package. */
  worker: any;
  /** The name of the network is only used for storage. */
  networkName: string | undefined;
  network: NetworkBackend;
}

export class ZkBobClient {
  private zpStates: { [tokenAddress: string]: ZkBobState };
  private worker: any;
  private snarkParams: SnarkParams;
  private tokens: Tokens;
  private config: ClientConfig;
  private relayerFee: bigint | undefined; // in Gwei, do not use directly, use getRelayerFee method instead
  private updateStatePromise: Promise<boolean> | undefined;

  public static async create(config: ClientConfig): Promise<ZkBobClient> {
    const client = new ZkBobClient();
    client.zpStates = {};
    client.worker = config.worker;
    client.snarkParams = config.snarkParams;
    client.tokens = config.tokens;
    client.config = config;

    client.relayerFee = undefined;

    let networkName = config.networkName;
    if (!networkName) {
      networkName = config.network.defaultNetworkName();
    }

    for (const [address, token] of Object.entries(config.tokens)) {
      const denominator = await config.network.getDenominator(token.poolAddress);
      client.zpStates[address] = await ZkBobState.create(config.sk, networkName, config.network.getRpcUrl(), denominator);
    }

    return client;
  }

  public free(): void {
    for (let state of Object.values(this.zpStates)) {
      state.free();
    }
  }

  // ------------------=========< Balances and History >=========-------------------
  // | Quering shielded balance and history records                                |
  // -------------------------------------------------------------------------------

  // Pool contract using default denominator 10^9
  // i.e. values less than 1 Gwei are supposed equals zero
  // But this is deployable parameter so this method are using to retrieve it
  public getDenominator(tokenAddress: string): bigint {
    return this.zpStates[tokenAddress].denominator;
  }

  // Convert native pool amount to the base units
  public shieldedAmountToWei(tokenAddress, amountGwei: bigint): bigint {
    return amountGwei * this.zpStates[tokenAddress].denominator
  }
  
  // Convert base units to the native pool amount
  public weiToShieldedAmount(tokenAddress, amountWei: bigint): bigint {
    return amountWei / this.zpStates[tokenAddress].denominator
  }

  // Get account + notes balance in Gwei
  // [with optional state update]
  public async getTotalBalance(tokenAddress: string, updateState: boolean = true): Promise<bigint> {
    if (updateState) {
      await this.updateState(tokenAddress);
    }

    return this.zpStates[tokenAddress].getTotalBalance();
  }

  // Get total balance with components: account and notes
  // [with optional state update]
  // Returns [total, account, note] in Gwei
  public async getBalances(tokenAddress: string, updateState: boolean = true): Promise<[bigint, bigint, bigint]> {
    if (updateState) {
      await this.updateState(tokenAddress);
    }

    return this.zpStates[tokenAddress].getBalances();
  }

  // Get total balance including transactions in optimistic state [in Gwei]
  // There is no option to prevent state update here,
  // because we should always monitor optimistic state
  public async getOptimisticTotalBalance(tokenAddress: string, updateState: boolean = true): Promise<bigint> {
    const state = this.zpStates[tokenAddress];

    const confirmedBalance = await this.getTotalBalance(tokenAddress, updateState);
    const historyRecords = await this.getAllHistory(tokenAddress, updateState);

    let pendingDelta = BigInt(0);
    for (const oneRecord of historyRecords) {
      if (oneRecord.pending) {
        switch (oneRecord.type) {
          case HistoryTransactionType.Deposit:
          case HistoryTransactionType.TransferIn: {
            // we don't spend fee from the shielded balance in case of deposit or input transfer
            pendingDelta += oneRecord.amount;
            break;
          }
          case HistoryTransactionType.Withdrawal:
          case HistoryTransactionType.TransferOut: {
            pendingDelta -= (oneRecord.amount + oneRecord.fee);
            break;
          }

          default: break;
        }
      }
    }

    return confirmedBalance + pendingDelta;
  }

  // Get history records
  public async getAllHistory(tokenAddress: string, updateState: boolean = true): Promise<HistoryRecord[]> {
    if (updateState) {
      await this.updateState(tokenAddress);
    }

    return await this.zpStates[tokenAddress].history.getAllHistory();
  }

  // ------------------=========< Service Routines >=========-------------------
  // | Methods for creating and sending transactions in different modes        |
  // ---------------------------------------------------------------------------

  // Generate shielded address to receive funds
  public generateAddress(tokenAddress: string): string {
    const state = this.zpStates[tokenAddress];
    return state.account.generateAddress();
  }

  // Waiting while relayer process the jobs set
  public async waitJobsCompleted(tokenAddress: string, jobIds: string[]): Promise<{jobId: string, txHash: string}[]> {
    const token = this.tokens[tokenAddress];
    let promises = jobIds.map(async (jobId) => {
      const txHashes: string[] = await this.waitJobCompleted(tokenAddress, jobId);
      return { jobId, txHash: txHashes[0] };
    });
    
    return Promise.all(promises);
  }

  // Waiting while relayer process the job
  // return transaction(s) hash(es) on success or throw an error
  public async waitJobCompleted(tokenAddress: string, jobId: string): Promise<string[]> {
    const token = this.tokens[tokenAddress];
    const state = this.zpStates[tokenAddress];

    const INTERVAL_MS = 1000;
    let hashes: string[];
    while (true) {
      const job = await this.getJob(token.relayerUrl, jobId);

      if (job === null) {
        throw new RelayerJobError(Number(jobId), 'not found');
      } else if (job.state === 'failed')  {
        throw new RelayerJobError(Number(jobId), job.failedReason !== undefined ? job.failedReason : 'unknown reason');
      } else if (job.state === 'completed') {
        hashes = job.txHash;
        break;
      }

      await new Promise(resolve => setTimeout(resolve, INTERVAL_MS));
    }

    state.history.setTxHashesForQueuedTransactions(jobId, hashes);
    

    console.info(`Transaction [job ${jobId}] successful: ${hashes.join(", ")}`);

    return hashes;
  }

  // Waiting while relayer includes the job transaction in the optimistic state
  // return transaction(s) hash(es) on success or throw an error
  // TODO: change job state logic after relayer upgrade! <look for a `queued` state>
  public async waitJobQueued(tokenAddress: string, jobId: string): Promise<boolean> {
    const token = this.tokens[tokenAddress];
    const state = this.zpStates[tokenAddress];

    const INTERVAL_MS = 1000;
    let hashes: string[];
    while (true) {
      const job = await this.getJob(token.relayerUrl, jobId);
      
      if (job === null) {
        throw new RelayerJobError(Number(jobId), 'not found');
      } else if (job.state === 'failed') {
        throw new RelayerJobError(Number(jobId), job.failedReason !== undefined ? job.failedReason : 'unknown reason');
      } else if (job.state === 'completed') {
        hashes = job.txHash;
        break;
      }

      await new Promise(resolve => setTimeout(resolve, INTERVAL_MS));
    }

    console.info(`Transaction [job ${jobId}] in optimistic state now`);

    return true;
  }

  // ------------------=========< Making Transactions >=========-------------------
  // | Methods for creating and sending transactions in different modes           |
  // ------------------------------------------------------------------------------

  // Deposit based on permittable token scheme. User should sign typed data to allow
  // contract receive his tokens
  // Returns jobId from the relayer or throw an Error
  public async depositPermittableV2(
    tokenAddress: string,
    amountGwei: bigint,
    signTypedData: (deadline: bigint, value: bigint, salt: string) => Promise<string>,
    fromAddress: string | null = null,
    feeGwei: bigint = BigInt(0),
  ): Promise<string> {
    const token = this.tokens[tokenAddress];
    const state = this.zpStates[tokenAddress];

    if (amountGwei < MIN_TX_AMOUNT) {
      throw new TxSmallAmount(amountGwei, MIN_TX_AMOUNT);
    }

    const limits = await this.getLimits(tokenAddress, (fromAddress !== null) ? fromAddress : undefined);
    if (amountGwei > limits.deposit.total) {
      throw new TxLimitError(amountGwei, limits.deposit.total);
    }

    await this.updateState(tokenAddress);

    let txData;
    if (fromAddress) {
      let deadline = Math.floor(Date.now() / 1000) + PERMIT_DEADLINE_INTERVAL;
      const holder = ethAddrToBuf(fromAddress);
      txData = await state.account.createDepositPermittable({ 
        amount: (amountGwei + feeGwei).toString(),
        fee: feeGwei.toString(),
        deadline: String(deadline),
        holder
      });

      // permittable deposit signature should be calculated for the typed data
      const value = (amountGwei + feeGwei) * state.denominator;
      const salt = '0x' + toTwosComplementHex(BigInt(txData.public.nullifier), 32);
      let signature = truncateHexPrefix(await signTypedData(BigInt(deadline), value, salt));
      if (this.config.network.isSignatureCompact()) {
        signature = toCompactSignature(signature);
      }

      // We should check deadline here because the user could introduce great delay
      if (Math.floor(Date.now() / 1000) > deadline - PERMIT_DEADLINE_THRESHOLD) {
        throw new TxDepositDeadlineExpiredError(deadline);
      }

      const startProofDate = Date.now();
      const txProof = await this.worker.proveTx(txData.public, txData.secret);
      const proofTime = (Date.now() - startProofDate) / 1000;
      console.log(`Proof calculation took ${proofTime.toFixed(1)} sec`);

      const txValid = Proof.verify(this.snarkParams.transferVk!, txProof.inputs, txProof.proof);
      if (!txValid) {
        throw new TxProofError();
      }

      let tx = { txType: TxType.BridgeDeposit, memo: txData.memo, proof: txProof, depositSignature: signature };
      const jobId = await this.sendTransactions(token.relayerUrl, [tx]);

      // Temporary save transaction in the history module (to prevent history delays)
      const ts = Math.floor(Date.now() / 1000);
      let rec = HistoryRecord.deposit(fromAddress, amountGwei, feeGwei, ts, "0", true);
      state.history.keepQueuedTransactions([rec], jobId);

      return jobId;

    } else {
      throw new TxInvalidArgumentError('You must provide fromAddress for deposit transaction');
    }
  }

  // Transfer shielded funds to the shielded address
  // This method can produce several transactions in case of insufficient input notes (constants::IN per tx)
  // Returns jobIds from the relayer or throw an Error
  public async transferMulti(tokenAddress: string, transfers: TransferRequest[], feeGwei: bigint = BigInt(0)): Promise<string[]> {
    const state = this.zpStates[tokenAddress];
    const token = this.tokens[tokenAddress];

<<<<<<< HEAD
    transfers.forEach((aTx) => {
      if (!validateAddress(aTx.destination)) {
        throw new Error('Invalid address. Expected a shielded address.');
      }

      if (aTx.amountGwei < MIN_TX_AMOUNT) {
        throw new Error(`Transfer amount is too small (less than ${MIN_TX_AMOUNT.toString()})`);
      }
    })

    const txParts = await this.getTransactionParts(tokenAddress, transfers, feeGwei);

=======
    if (!validateAddress(to)) {
      throw new TxInvalidArgumentError('Invalid address. Expected a shielded address.');
    }

    if (amountGwei < MIN_TX_AMOUNT) {
      throw new TxSmallAmount(amountGwei, MIN_TX_AMOUNT);
    }

    const txParts = await this.getTransactionParts(tokenAddress, amountGwei, feeGwei);
>>>>>>> 6f477ed4
    if (txParts.length == 0) {
      const available = await this.calcMaxAvailableTransfer(tokenAddress, false);
      const feeEst = await this.feeEstimate(tokenAddress, amountGwei, TxType.Transfer, false);
      throw new TxInsufficientFundsError(amountGwei + feeEst.total, available);
    }

    var jobsIds: string[] = [];
    var optimisticState: StateUpdate = {
      newLeafs: [],
      newCommitments: [],
      newAccounts: [],
      newNotes: [],
    }
    for (let index = 0; index < txParts.length; index++) {
      const onePart = txParts[index];
      const outputs = onePart.outNotes.map((aNote) => { return {to: aNote.destination, amount: `${aNote.amountGwei}`} });
      const oneTx: ITransferData = {
        outputs,
        fee: onePart.fee.toString(),
      };
      const oneTxData = await state.account.createTransferOptimistic(oneTx, optimisticState);

      console.log(`Transaction created: delta_index = ${oneTxData.parsed_delta.index}, root = ${oneTxData.public.root}`);

      const startProofDate = Date.now();
      const txProof: Proof = await this.worker.proveTx(oneTxData.public, oneTxData.secret);
      const proofTime = (Date.now() - startProofDate) / 1000;
      console.log(`Proof calculation took ${proofTime.toFixed(1)} sec`);

      const txValid = Proof.verify(this.snarkParams.transferVk!, txProof.inputs, txProof.proof);
      if (!txValid) {
        throw new TxProofError();
      }

      const transaction = {memo: oneTxData.memo, proof: txProof, txType: TxType.Transfer};

      const jobId = await this.sendTransactions(token.relayerUrl, [transaction]);
      jobsIds.push(jobId);

      // Temporary save transaction parts in the history module (to prevent history delays)
      const ts = Math.floor(Date.now() / 1000);
      outputs.forEach((oneOutput) => {
        var record;
        if (state.isOwnAddress(oneOutput.to)) {
          record = HistoryRecord.transferLoopback(oneOutput.to, BigInt(oneOutput.amount), onePart.fee, ts, `${index}`, true);
        } else {
          record = HistoryRecord.transferOut(oneOutput.to, BigInt(oneOutput.amount), onePart.fee, ts, `${index}`, true);
        }
        state.history.keepQueuedTransactions([record], jobId);
      });

      if (index < (txParts.length - 1)) {
        console.log(`Waiting while job ${jobId} queued by relayer`);
        // if there are few additional tx, we should collect the optimistic state before processing them
        await this.waitJobQueued(tokenAddress, jobId);

        optimisticState = await this.getNewState(tokenAddress);
      }
    }

    return jobsIds;
  }

  // Withdraw shielded funds to the specified native chain address
  // This method can produce several transactions in case of insufficient input notes (constants::IN per tx)
  // feeGwei - fee per single transaction (request it with atomicTxFee method)
  // Returns jobId from the relayer or throw an Error
  public async withdrawMulti(tokenAddress: string, address: string, amountGwei: bigint, feeGwei: bigint = BigInt(0)): Promise<string[]> {
    const token = this.tokens[tokenAddress];
    const state = this.zpStates[tokenAddress];

    if (amountGwei < MIN_TX_AMOUNT) {
      throw new TxSmallAmount(amountGwei, MIN_TX_AMOUNT);
    }

    const limits = await this.getLimits(tokenAddress, address);
    if (amountGwei > limits.withdraw.total) {
      throw new TxLimitError(amountGwei, limits.withdraw.total);
    }

<<<<<<< HEAD
    const txParts = await this.getTransactionParts(tokenAddress, [{amountGwei, destination: address}], feeGwei);

=======
    const txParts = await this.getTransactionParts(tokenAddress, amountGwei, feeGwei);
>>>>>>> 6f477ed4
    if (txParts.length == 0) {
      const available = await this.calcMaxAvailableTransfer(tokenAddress, false);
      const feeEst = await this.feeEstimate(tokenAddress, amountGwei, TxType.Withdraw, false);
      throw new TxInsufficientFundsError(amountGwei + feeEst.total, available);
    }

    const addressBin = ethAddrToBuf(address);

    var jobsIds: string[] = [];
    var optimisticState: StateUpdate = {
      newLeafs: [],
      newCommitments: [],
      newAccounts: [],
      newNotes: [],
    }
    for (let index = 0; index < txParts.length; index++) {
      const onePart = txParts[index];
      if (onePart.outNotes.length != 1) {
        throw new Error('Invalid transaction configuration');
      }
      const onePartAmount = onePart.outNotes[0].amountGwei;
      const oneTx: IWithdrawData = {
        amount: onePartAmount.toString(),
        fee: onePart.fee.toString(),
        to: addressBin,
        native_amount: '0',
        energy_amount: '0',
      };
      const oneTxData = await state.account.createWithdrawalOptimistic(oneTx, optimisticState);

      const startProofDate = Date.now();
      const txProof: Proof = await this.worker.proveTx(oneTxData.public, oneTxData.secret);
      const proofTime = (Date.now() - startProofDate) / 1000;
      console.log(`Proof calculation took ${proofTime.toFixed(1)} sec`);

      const txValid = Proof.verify(this.snarkParams.transferVk!, txProof.inputs, txProof.proof);
      if (!txValid) {
        throw new TxProofError();
      }

      const transaction = {memo: oneTxData.memo, proof: txProof, txType: TxType.Withdraw};

      const jobId = await this.sendTransactions(token.relayerUrl, [transaction]);
      jobsIds.push(jobId);

      // Temporary save transaction part in the history module (to prevent history delays)
      const ts = Math.floor(Date.now() / 1000);
      var record = HistoryRecord.withdraw(address, onePartAmount, onePart.fee, ts, `${index}`, true);
      state.history.keepQueuedTransactions([record], jobId);

      if (index < (txParts.length - 1)) {
        console.log(`Waiting while job ${jobId} queued by relayer`);
        // if there are few additional tx, we should collect the optimistic state before processing them
        await this.waitJobQueued(tokenAddress, jobId);

        optimisticState = await this.getNewState(tokenAddress);
      }
    }

    return jobsIds;
  }

  // DEPRECATED. Please use depositPermittableV2 method instead
  // Deposit throught approval allowance
  // User should approve allowance for contract address at least 
  // (amountGwei + feeGwei) tokens before calling this method
  // Returns jobId
  public async deposit(
    tokenAddress: string,
    amountGwei: bigint,
    sign: (data: string) => Promise<string>,
    fromAddress: string | null = null,  // this field is only for substrate-based network,
                                        // it should be null for EVM
    feeGwei: bigint = BigInt(0),
  ): Promise<string> {
    const token = this.tokens[tokenAddress];
    const state = this.zpStates[tokenAddress];

    if (amountGwei < MIN_TX_AMOUNT) {
      throw new TxSmallAmount(amountGwei, MIN_TX_AMOUNT);
    }

    await this.updateState(tokenAddress);

    let txData = await state.account.createDeposit({
      amount: (amountGwei + feeGwei).toString(),
      fee: feeGwei.toString(),
    });

    const startProofDate = Date.now();
    const txProof = await this.worker.proveTx(txData.public, txData.secret);
    const proofTime = (Date.now() - startProofDate) / 1000;
    console.log(`Proof calculation took ${proofTime.toFixed(1)} sec`);

    const txValid = Proof.verify(this.snarkParams.transferVk!, txProof.inputs, txProof.proof);
    if (!txValid) {
      throw new TxProofError();
    }

    // regular deposit through approve allowance: sign transaction nullifier
    let dataToSign = '0x' + BigInt(txData.public.nullifier).toString(16).padStart(64, '0');

    // TODO: Sign fromAddress as well?
    const signature = truncateHexPrefix(await sign(dataToSign));
    
    // now we can restore actual depositer address and check it for limits
    const addrFromSig = addressFromSignature(signature, dataToSign);
    const limits = await this.getLimits(tokenAddress, addrFromSig);
    if (amountGwei > limits.deposit.total) {
      throw new TxLimitError(amountGwei, limits.deposit.total);
    }

    let fullSignature = signature;
    if (fromAddress) {
      const addr = truncateHexPrefix(fromAddress);
      fullSignature = addr + signature;
    }

    if (this.config.network.isSignatureCompact()) {
      fullSignature = toCompactSignature(fullSignature);
    }

    let tx = { txType: TxType.Deposit, memo: txData.memo, proof: txProof, depositSignature: fullSignature };
    const jobId = await this.sendTransactions(token.relayerUrl, [tx]);

    if (fromAddress) {
      // Temporary save transaction in the history module (to prevent history delays)
      const ts = Math.floor(Date.now() / 1000);
      let rec = HistoryRecord.deposit(fromAddress, amountGwei, feeGwei, ts, "0", true);
      state.history.keepQueuedTransactions([rec], jobId);
    }

    return jobId;
  }

  // DEPRECATED. Please use transferMulti method instead
  // Simple transfer to the shielded address. Supports several output addresses
  // This method will fail when insufficent input notes (constants::IN) for transfer
  public async transferSingle(tokenAddress: string, outsGwei: Output[], feeGwei: bigint = BigInt(0)): Promise<string> {
    await this.updateState(tokenAddress);

    const token = this.tokens[tokenAddress];
    const state = this.zpStates[tokenAddress];

    const outGwei = outsGwei.map(({ to, amount }) => {
      if (!validateAddress(to)) {
        throw new TxInvalidArgumentError('Invalid address. Expected a shielded address.');
      }

      if (BigInt(amount) < MIN_TX_AMOUNT) {
        throw new TxSmallAmount(amount, MIN_TX_AMOUNT);
      }

      return { to, amount };
    });

    const txData = await state.account.createTransfer({ outputs: outGwei, fee: feeGwei.toString() });

    const startProofDate = Date.now();
    const txProof = await this.worker.proveTx(txData.public, txData.secret);
    const proofTime = (Date.now() - startProofDate) / 1000;
    console.log(`Proof calculation took ${proofTime.toFixed(1)} sec`);

    const txValid = Proof.verify(this.snarkParams.transferVk!, txProof.inputs, txProof.proof);
    if (!txValid) {
      throw new TxProofError();
    }

    let tx = { txType: TxType.Transfer, memo: txData.memo, proof: txProof };
    const jobId = await this.sendTransactions(token.relayerUrl, [tx]);

    // Temporary save transactions in the history module (to prevent history delays)
    const feePerOut = feeGwei / BigInt(outGwei.length);
    let recs = outGwei.map(({to, amount}) => {
      const ts = Math.floor(Date.now() / 1000);
      if (state.isOwnAddress(to)) {
        return HistoryRecord.transferLoopback(to, BigInt(amount), feePerOut, ts, "0", true);
      } else {
        return HistoryRecord.transferOut(to, BigInt(amount), feePerOut, ts, "0", true);
      }
    });
    state.history.keepQueuedTransactions(recs, jobId);

    return jobId;
  }

  // ------------------=========< Transaction configuration >=========-------------------
  // | These methods includes fee estimation, multitransfer estimation and other inform |
  // | functions.                                                                       |
  // ------------------------------------------------------------------------------------

  // Min trensaction fee in Gwei (e.g. deposit or single transfer)
  // To estimate fee in the common case please use feeEstimate instead
  public async atomicTxFee(tokenAddress: string): Promise<bigint> {
    const relayer = await this.getRelayerFee(tokenAddress);
    const l1 = BigInt(0);

    return relayer + l1;
  }

  // Fee can depends on tx amount for multitransfer transactions,
  // that's why you should specify it here for general case
  // This method also supposed that in some cases fee can depends on tx amount in future
  // Currently any deposit isn't depends of amount (txCnt is always 1)
  // There are two extra states in case of insufficient funds for requested token amount:
  //  1. txCnt contains number of transactions for maximum available transfer
  //  2. txCnt can't be less than 1 (e.g. when balance is less than atomic fee)
  public async feeEstimate(tokenAddress: string, transfersGwei: bigint[], txType: TxType, updateState: boolean = true): Promise<FeeAmount> {
    const relayer = await this.getRelayerFee(tokenAddress);
    const l1 = BigInt(0);
    let txCnt = 1;
    let totalPerTx = relayer + l1;
    let total = totalPerTx;
    let insufficientFunds = false;

    if (txType === TxType.Transfer || txType === TxType.Withdraw) {
      // we set allowPartial flag here to get parts anywhere
      let requests: TransferRequest[] = transfersGwei.map((gwei) => { return {amountGwei: gwei, destination: NULL_ADDRESS} });  // destination address is ignored for estimation purposes
      const parts = await this.getTransactionParts(tokenAddress, requests, totalPerTx, updateState, true);
      const totalBalance = await this.getTotalBalance(tokenAddress, false);

      let totalSumm = parts
        .map((p) => p.outNotes.reduce((acc, cur) => acc + cur.amountGwei, BigInt(0)))
        .reduce((acc, cur) => acc + cur, BigInt(0));

      let totalRequested = transfersGwei.reduce((acc, cur) => acc + cur, BigInt(0));

      txCnt = parts.length > 0 ? parts.length : 1;  // if we haven't funds for atomic fee - suppose we can make one tx
      total = totalPerTx * BigInt(txCnt);

      insufficientFunds = (totalSumm < totalRequested || totalSumm + total > totalBalance) ? true : false;
    } else {
      // Deposit and BridgeDeposit cases are independent on the user balance
      // Fee got from the native coins, so any deposit can be make within single tx
    }

    return {total, totalPerTx, txCnt, relayer, l1, insufficientFunds};
  }

  // Relayer fee component. Do not use it directly
  private async getRelayerFee(tokenAddress: string): Promise<bigint> {
    if (this.relayerFee === undefined) {
      // fetch actual fee from the relayer
      const token = this.tokens[tokenAddress];
      this.relayerFee = await this.fee(token.relayerUrl);
    }

    return this.relayerFee;
  }

  public async minTxAmount(tokenAddress: string): Promise<bigint> {
    return MIN_TX_AMOUNT;
  }

  // Account + notes balance excluding fee needed to transfer or withdraw it
  // TODO: need to optimize for edge cases (account limit calculating)
  public async calcMaxAvailableTransfer(tokenAddress: string, updateState: boolean = true): Promise<bigint> {
    const state = this.zpStates[tokenAddress];
    if (updateState) {
      await this.updateState(tokenAddress);
    }

    let result: bigint;

    const txFee = await this.atomicTxFee(tokenAddress);
    const accountBalance = BigInt(state.accountBalance());
    const notesParts = this.getGroupedNotes(tokenAddress);

    let summ = BigInt(0);
    let oneTxPart = accountBalance;
    let i = 0;
    do {
      if (i < notesParts.length) {
        oneTxPart += notesParts[i];
      }

      if(oneTxPart < txFee) {
        break;
      }

      summ += (oneTxPart - txFee);

      oneTxPart = BigInt(0);
      i++;
    } while(i < notesParts.length);


    return summ;
  }

  // Calculate multitransfer configuration for specified token amount and fee per transaction
  // Applicable for transfer and withdrawal transactions. You can prevent state updating with updateState flag
  // Use allowPartial flag to return tx parts in case of insufficient funds for requested tx amount
  // (otherwise the void array will be returned in case of insufficient funds)
  // This method ALLOWS creating transaction parts less than MIN_TX_AMOUNT (check it before tx creating)
  public async getTransactionParts(
    tokenAddress: string,
    transfers: TransferRequest[],
    feeGwei: bigint,
    updateState: boolean = true,
    allowPartial: boolean = false,
  ): Promise<Array<TransferConfig>> {

    const state = this.zpStates[tokenAddress];
    if (updateState) {
      await this.updateState(tokenAddress);
    }

    // no parts when no requests
    if (transfers.length == 0) return [];

    let result: Array<TransferConfig> = [];
    let txNotes: Array<TransferRequest> = [];
    const accountBalance = BigInt(state.accountBalance());
    let notesParts = this.getGroupedNotes(tokenAddress);

    let requestIdx = 0;
    let txIdx = 0;
    let remainRequestAmount = transfers[requestIdx].amountGwei;
    let oneTxPart = accountBalance;
    do {
      if (txIdx < notesParts.length) {
        oneTxPart += notesParts[txIdx];
      }

      oneTxPart -= feeGwei; // available token amount for tx (account + notes)
      // create output notes for the transaction
      while(oneTxPart >= 0 && requestIdx < transfers.length) {
        let noteAmount = oneTxPart;
        if (oneTxPart > remainRequestAmount) {
          noteAmount = remainRequestAmount;
        }
        
        // add output note for the current transaction
        txNotes.push({amountGwei: noteAmount, destination: transfers[requestIdx].destination});

        oneTxPart -= noteAmount;
        remainRequestAmount -= noteAmount;
        if(remainRequestAmount == BigInt(0) && requestIdx < transfers.length - 1) {
          remainRequestAmount = transfers[++requestIdx].amountGwei;
        }
      }

      if(oneTxPart < 0) {
        // We cannot collect notes to cover tx fee. There are 2 cases:
        // insufficient balance or unoperable notes configuration
        break;
      }

      result.push({outNotes: txNotes, fee: feeGwei, accountLimit: BigInt(0)});
      txIdx++;
    } while(requestIdx < transfers.length && txIdx < notesParts.length && remainRequestAmount > 0);

    if ((remainRequestAmount > 0 || requestIdx < transfers.length - 1) && allowPartial == false) {
      result = [];
    }
    
    return result;
  }

  // calculate summ of notes grouped by CONSTANTS::IN
  private getGroupedNotes(tokenAddress: string): Array<bigint> {
    const state = this.zpStates[tokenAddress];
    const usableNotes = state.usableNotes();

    let notesParts: Array<bigint> = [];
    let curPart = BigInt(0);
    for(let i = 0; i < usableNotes.length; i++) {
      const curNote = usableNotes[i][1];

      if (i > 0 && i % CONSTANTS.IN == 0) {
        notesParts.push(curPart);
        curPart = BigInt(0);
      }

      curPart += BigInt(curNote.b);

      if (i == usableNotes.length - 1) {
        notesParts.push(curPart);
      }
    }

    return notesParts;
  }

  // The deposit and withdraw amount is limited by few factors:
  // https://docs.zkbob.com/bob-protocol/deposit-and-withdrawal-limits
  // Global limits are fetched from the relayer (except personal deposit limit from the specified address)
  public async getLimits(tokenAddress: string, address: string | undefined = undefined, directRequest: boolean = false): Promise<PoolLimits> {
    const token = this.tokens[tokenAddress];

    async function fetchLimitsFromContract(network: NetworkBackend): Promise<LimitsFetch> {
      const poolLimits = await network.poolLimits(token.poolAddress, address);
      return {
        deposit: {
          singleOperation: BigInt(poolLimits.depositCap),
          daylyForAddress: {
            total: BigInt(poolLimits.dailyUserDepositCap),
            available: BigInt(poolLimits.dailyUserDepositCap) - BigInt(poolLimits.dailyUserDepositCapUsage),
          },
          daylyForAll: {
            total:      BigInt(poolLimits.dailyDepositCap),
            available:  BigInt(poolLimits.dailyDepositCap) - BigInt(poolLimits.dailyDepositCapUsage),
          },
          poolLimit: {
            total:      BigInt(poolLimits.tvlCap),
            available:  BigInt(poolLimits.tvlCap) - BigInt(poolLimits.tvl),
          },
        },
        withdraw: {
          daylyForAll: {
            total:      BigInt(poolLimits.dailyWithdrawalCap),
            available:  BigInt(poolLimits.dailyWithdrawalCap) - BigInt(poolLimits.dailyWithdrawalCapUsage),
          },
        },
        tier: poolLimits.tier === undefined ? 0 : Number(poolLimits.tier)
      };
    }

    function defaultLimits(): LimitsFetch {
      // hardcoded values
      return {
        deposit: {
          singleOperation: BigInt(10000000000000),  // 10k tokens
          daylyForAddress: {
            total: BigInt(10000000000000),  // 10k tokens
            available: BigInt(10000000000000),  // 10k tokens
          },
          daylyForAll: {
            total:      BigInt(100000000000000),  // 100k tokens
            available:  BigInt(100000000000000),  // 100k tokens
          },
          poolLimit: {
            total:      BigInt(1000000000000000), // 1kk tokens
            available:  BigInt(1000000000000000), // 1kk tokens
          },
        },
        withdraw: {
          daylyForAll: {
            total:      BigInt(100000000000000),  // 100k tokens
            available:  BigInt(100000000000000),  // 100k tokens
          },
        },
        tier: 0
      };
    }

    // Fetch limits in the requested order
    let currentLimits: LimitsFetch;
    if (directRequest) {
      try {
        currentLimits = await fetchLimitsFromContract(this.config.network);
      } catch (e) {
        console.error(`Cannot fetch limits from the contract (${e}). Try to get them from relayer`);
        try {
          currentLimits = await this.limits(token.relayerUrl, address)
        } catch (err) {
          console.error(`Cannot fetch limits from the relayer (${err}). Getting hardcoded values. Please note your transactions can be reverted with incorrect limits!`);
          currentLimits = defaultLimits();
        }
      }
    } else {
      try {
        currentLimits = await this.limits(token.relayerUrl, address)
      } catch (e) {
        console.error(`Cannot fetch deposit limits from the relayer (${e}). Try to get them from contract directly`);
        try {
          currentLimits = await fetchLimitsFromContract(this.config.network);
        } catch (err) {
          console.error(`Cannot fetch deposit limits from contract (${err}). Getting hardcoded values. Please note your transactions can be reverted with incorrect limits!`);
          currentLimits = defaultLimits();
        }
      }
    }

    // helper
    const bigIntMin = (...args: bigint[]) => args.reduce((m, e) => e < m ? e : m);

    // Calculate deposit limits
    const allDepositLimits = [
      currentLimits.deposit.singleOperation,
      currentLimits.deposit.daylyForAddress.available,
      currentLimits.deposit.daylyForAll.available,
      currentLimits.deposit.poolLimit.available,
    ];
    let totalDepositLimit = bigIntMin(...allDepositLimits);

    // Calculate withdraw limits
    const allWithdrawLimits = [ currentLimits.withdraw.daylyForAll.available ];
    let totalWithdrawLimit = bigIntMin(...allWithdrawLimits);

    return {
      deposit: {
        total: totalDepositLimit >= 0 ? totalDepositLimit : BigInt(0),
        components: currentLimits.deposit,
      },
      withdraw: {
        total: totalWithdrawLimit >= 0 ? totalWithdrawLimit : BigInt(0),
        components: currentLimits.withdraw,
      },
      tier: currentLimits.tier
    }
  }

  // ------------------=========< State Processing >=========-------------------
  // | Updating and monitoring state                                            |
  // ----------------------------------------------------------------------------

  // The library can't make any transfers when there are outcoming
  // transactions in the optimistic state
  public async isReadyToTransact(tokenAddress: string): Promise<boolean> {
    return await this.updateState(tokenAddress);
  }

  // Wait while state becomes ready to make new transactions
  public async waitReadyToTransact(tokenAddress: string): Promise<boolean> {
    const token = this.tokens[tokenAddress];

    const INTERVAL_MS = 1000;
    const MAX_ATTEMPTS = 300;
    let attepts = 0;
    while (true) {
      let ready = await this.updateState(tokenAddress);

      if (ready) {
        break;
      }

      attepts++;
      if (attepts > MAX_ATTEMPTS) {
        return false;
      }

      await new Promise(resolve => setTimeout(resolve, INTERVAL_MS));
    }

    return true;
  }

  // Getting array of accounts and notes for the current account
  public async rawState(tokenAddress: string): Promise<any> {
    return await this.zpStates[tokenAddress].rawState();
  }
  

  // TODO: implement correct state cleaning
  public async cleanState(tokenAddress: string): Promise<void> {
    await this.zpStates[tokenAddress].clean();
  }

  // Request the latest state from the relayer
  // Returns isReadyToTransact flag
  public async updateState(tokenAddress: string): Promise<boolean> {
    if (this.updateStatePromise == undefined) {
      this.updateStatePromise = this.updateStateOptimisticWorker(tokenAddress).finally(() => {
        this.updateStatePromise = undefined;
      });
    } else {
      console.info(`The state currently updating, waiting for finish...`);
    }

    return this.updateStatePromise;
  }

  // ---===< TODO >===---
  // The optimistic state currently processed only in the client library
  // Wasm package holds only the mined transactions
  // Currently it's just a workaround
  private async updateStateOptimisticWorker(tokenAddress: string): Promise<boolean> {
    const OUTPLUSONE = CONSTANTS.OUT + 1;

    const zpState = this.zpStates[tokenAddress];
    const token = this.tokens[tokenAddress];
    const state = this.zpStates[tokenAddress];

    const startIndex = Number(zpState.account.nextTreeIndex());

    const stateInfo = await this.info(token.relayerUrl);
    const nextIndex = Number(stateInfo.deltaIndex);
    const optimisticIndex = Number(stateInfo.optimisticDeltaIndex);

    if (optimisticIndex > startIndex) {
      const startTime = Date.now();
      
      console.log(`⬇ Fetching transactions between ${startIndex} and ${optimisticIndex}...`);

      
      let batches: Promise<BatchResult>[] = [];

      let readyToTransact = true;

      for (let i = startIndex; i <= optimisticIndex; i = i + BATCH_SIZE * OUTPLUSONE) {
        let oneBatch = this.fetchTransactionsOptimistic(token.relayerUrl, BigInt(i), BATCH_SIZE).then( async txs => {
          console.log(`Getting ${txs.length} transactions from index ${i}`);

          let batchState = new Map<number, StateUpdate>();
          
          let txHashes: Record<number, string> = {};
          let indexedTxs: IndexedTx[] = [];

          let txHashesPending: Record<number, string> = {};
          let indexedTxsPending: IndexedTx[] = [];

          let maxMinedIndex = -1;
          let maxPendingIndex = -1;

          for (let txIdx = 0; txIdx < txs.length; ++txIdx) {
            const tx = txs[txIdx];
            // Get the first leaf index in the tree
            const memo_idx = i + txIdx * OUTPLUSONE;
            
            // tx structure from relayer: mined flag + txHash(32 bytes, 64 chars) + commitment(32 bytes, 64 chars) + memo
            // 1. Extract memo block
            const memo = tx.slice(129); // Skip mined flag, txHash and commitment

            // 2. Get transaction commitment
            const commitment = tx.substr(65, 64)
            
            const indexedTx: IndexedTx = {
              index: memo_idx,
              memo: memo,
              commitment: commitment,
            }

            // 3. Get txHash
            const txHash = tx.substr(1, 64);

            // 4. Get mined flag
            if (tx.substr(0, 1) === '1') {
              indexedTxs.push(indexedTx);
              txHashes[memo_idx] = '0x' + txHash;
              maxMinedIndex = Math.max(maxMinedIndex, memo_idx);
            } else {
              indexedTxsPending.push(indexedTx);
              txHashesPending[memo_idx] = '0x' + txHash;
              maxPendingIndex = Math.max(maxPendingIndex, memo_idx);
            }
          }

          if (indexedTxs.length > 0) {
            const parseResult: ParseTxsResult = await this.worker.parseTxs(this.config.sk, indexedTxs);
            const decryptedMemos = parseResult.decryptedMemos;
            batchState.set(i, parseResult.stateUpdate);
            //state.account.updateState(parseResult.stateUpdate);
            this.logStateSync(i, i + txs.length * OUTPLUSONE, decryptedMemos);
            for (let decryptedMemoIndex = 0; decryptedMemoIndex < decryptedMemos.length; ++decryptedMemoIndex) {
              // save memos corresponding to the our account to restore history
              const myMemo = decryptedMemos[decryptedMemoIndex];
              myMemo.txHash = txHashes[myMemo.index];
              zpState.history.saveDecryptedMemo(myMemo, false);
            }
          }

          if (indexedTxsPending.length > 0) {
            const parseResult: ParseTxsResult = await this.worker.parseTxs(this.config.sk, indexedTxsPending);
            const decryptedPendingMemos = parseResult.decryptedMemos;
            for (let idx = 0; idx < decryptedPendingMemos.length; ++idx) {
              // save memos corresponding to the our account to restore history
              const myMemo = decryptedPendingMemos[idx];
              myMemo.txHash = txHashesPending[myMemo.index];
              zpState.history.saveDecryptedMemo(myMemo, true);

              if (myMemo.acc != undefined) {
                // There is a pending transaction initiated by ourselfs
                // So we cannot create new transactions in that case
                readyToTransact = false;
              }
            }
          }

          return {txCount: txs.length, maxMinedIndex, maxPendingIndex, state: batchState} ;
        });
        batches.push(oneBatch);
      };

      let totalState = new Map<number, StateUpdate>();
      let initRes: BatchResult = {txCount: 0, maxMinedIndex: -1, maxPendingIndex: -1, state: totalState};
      let totalRes = (await Promise.all(batches)).reduce((acc, cur) => {
        return {
          txCount: acc.txCount + cur.txCount,
          maxMinedIndex: Math.max(acc.maxMinedIndex, cur.maxMinedIndex),
          maxPendingIndex: Math.max(acc.maxPendingIndex, cur.maxPendingIndex),
          state: new Map([...Array.from(acc.state.entries()), ...Array.from(cur.state.entries())]),
        }
      }, initRes);

      let idxs = [...totalRes.state.keys()].sort((i1, i2) => i1 - i2);
      for (let idx of idxs) {
        let oneStateUpdate = totalRes.state.get(idx);
        if (oneStateUpdate !== undefined) {
          state.account.updateState(oneStateUpdate);
        } else {
          throw Error(`Cannot find state batch at index ${idx}`);
        }
      }

      // remove unneeded pending records
      zpState.history.setLastMinedTxIndex(totalRes.maxMinedIndex);
      zpState.history.setLastPendingTxIndex(totalRes.maxPendingIndex);


      const msElapsed = Date.now() - startTime;
      const avgSpeed = msElapsed / totalRes.txCount

      console.log(`Sync finished in ${msElapsed / 1000} sec | ${totalRes.txCount} tx, avg speed ${avgSpeed.toFixed(1)} ms/tx`);

      return readyToTransact;
    } else {
      zpState.history.setLastMinedTxIndex(nextIndex - OUTPLUSONE);
      zpState.history.setLastPendingTxIndex(-1);

      console.log(`Local state is up to date @${startIndex}`);

      return true;
    }
  }

  // Just fetch and process the new state without local state updating
  // Return StateUpdate object
  // This method used for multi-tx
  public async getNewState(tokenAddress: string): Promise<StateUpdate> {
    const OUTPLUSONE = CONSTANTS.OUT + 1;

    const zpState = this.zpStates[tokenAddress];
    const token = this.tokens[tokenAddress];
    const state = this.zpStates[tokenAddress];

    const startIndex = zpState.account.nextTreeIndex();

    const stateInfo = await this.info(token.relayerUrl);
    const optimisticIndex = BigInt(stateInfo.optimisticDeltaIndex);

    if (optimisticIndex > startIndex) {
      const startTime = Date.now();
      
      console.log(`⬇ Fetching transactions between ${startIndex} and ${optimisticIndex}...`);

      const numOfTx = Number((optimisticIndex - startIndex) / BigInt(OUTPLUSONE));
      let stateUpdate = this.fetchTransactionsOptimistic(token.relayerUrl, startIndex, numOfTx).then( async txs => {
        console.log(`Getting ${txs.length} transactions from index ${startIndex}`);
        
        let indexedTxs: IndexedTx[] = [];

        for (let txIdx = 0; txIdx < txs.length; ++txIdx) {
          const tx = txs[txIdx];
          // Get the first leaf index in the tree
          const memo_idx = Number(startIndex) + txIdx * OUTPLUSONE;
          
          // tx structure from relayer: mined flag + txHash(32 bytes, 64 chars) + commitment(32 bytes, 64 chars) + memo
          // 1. Extract memo block
          const memo = tx.slice(129); // Skip mined flag, txHash and commitment

          // 2. Get transaction commitment
          const commitment = tx.substr(65, 64)
          
          const indexedTx: IndexedTx = {
            index: memo_idx,
            memo: memo,
            commitment: commitment,
          }

          // 3. add indexed tx
          indexedTxs.push(indexedTx);
        }

        const parseResult: ParseTxsResult = await this.worker.parseTxs(this.config.sk, indexedTxs);

        return parseResult.stateUpdate;
      });

      const msElapsed = Date.now() - startTime;
      const avgSpeed = msElapsed / numOfTx;

      console.log(`Fetch finished in ${msElapsed / 1000} sec | ${numOfTx} tx, avg speed ${avgSpeed.toFixed(1)} ms/tx`);

      return stateUpdate;
    } else {
      console.log(`Do not need to fetch @${startIndex}`);

      return {newLeafs: [], newCommitments: [], newAccounts: [], newNotes: []};
    }
  }

  public async logStateSync(startIndex: number, endIndex: number, decryptedMemos: DecryptedMemo[]) {
    const OUTPLUSONE = CONSTANTS.OUT + 1;
    for (let decryptedMemo of decryptedMemos) {
      if (decryptedMemo.index > startIndex) {
        console.info(`📝 Adding hashes to state (from index ${startIndex} to index ${decryptedMemo.index - OUTPLUSONE})`);
      }
      startIndex = decryptedMemo.index + OUTPLUSONE; 

      if (decryptedMemo.acc) {
        console.info(`📝 Adding account, notes, and hashes to state (at index ${decryptedMemo.index})`);
      } else {
        console.info(`📝 Adding notes and hashes to state (at index ${decryptedMemo.index})`);
      }
    }

    if (startIndex < endIndex) {
      console.info(`📝 Adding hashes to state (from index ${startIndex} to index ${endIndex - OUTPLUSONE})`);
    }
  }

  // ------------------=========< Relayer interactions >=========-------------------
  // | Methods to interact with the relayer                                        |
  // -------------------------------------------------------------------------------
  
  private async fetchTransactionsOptimistic(relayerUrl: string, offset: BigInt, limit: number = 100): Promise<string[]> {
    const url = new URL(`/transactions/v2`, relayerUrl);
    url.searchParams.set('limit', limit.toString());
    url.searchParams.set('offset', offset.toString());
    const headers = {'content-type': 'application/json;charset=UTF-8'};

    const txs = await this.fetchJson(url.toString(), {headers});
    if (!Array.isArray(txs)) {
      throw new RelayerError(200, `Response should be an array`);
    }
  
    return txs;
  }
  
  // returns transaction job ID
  private async sendTransactions(relayerUrl: string, txs: TxToRelayer[]): Promise<string> {
    const url = new URL('/sendTransactions', relayerUrl);
    const headers = {'content-type': 'application/json;charset=UTF-8'};

    const res = await this.fetchJson(url.toString(), { method: 'POST', headers, body: JSON.stringify(txs) });
    if (typeof res.jobId !== 'string') {
      throw new RelayerError(200, `Cannot get jobId for transaction (response: ${res})`);
    }

    return res.jobId;
  }
  
  private async getJob(relayerUrl: string, id: string): Promise<JobInfo | null> {
    const url = new URL(`/job/${id}`, relayerUrl);
    const headers = {'content-type': 'application/json;charset=UTF-8'};
    const res = await this.fetchJson(url.toString(), {headers});
  
    if (isJobInfo(res)) {
      return res;
    }

    return null;
  }
  
  private async info(relayerUrl: string): Promise<RelayerInfo> {
    const url = new URL('/info', relayerUrl);
    const headers = {'content-type': 'application/json;charset=UTF-8'};
    const res = await this.fetchJson(url.toString(), {headers});

    if (isRelayerInfo(res)) {
      return res;
    }

    throw new RelayerError(200, `Incorrect response (expected RelayerInfo, got \'${res}\')`)
  }
  
  private async fee(relayerUrl: string): Promise<bigint> {
    try {
      const url = new URL('/fee', relayerUrl);
      const headers = {'content-type': 'application/json;charset=UTF-8'};
      const res = await this.fetchJson(url.toString(), {headers});
      return BigInt(res.fee);
    } catch {
      return DEFAULT_TX_FEE;
    }
  }
  
  private async limits(relayerUrl: string, address: string | undefined): Promise<LimitsFetch> {
    const url = new URL('/limits', relayerUrl);
    if (address !== undefined) {
      url.searchParams.set('address', address);
    }
    const headers = {'content-type': 'application/json;charset=UTF-8'};
    const res = await this.fetchJson(url.toString(), {headers});

    return {
      deposit: {
        singleOperation: BigInt(res.deposit.singleOperation),
        daylyForAddress: {
          total:     BigInt(res.deposit.daylyForAddress.total),
          available: BigInt(res.deposit.daylyForAddress.available),
        },
        daylyForAll: {
          total:      BigInt(res.deposit.daylyForAll.total),
          available:  BigInt(res.deposit.daylyForAll.available),
        },
        poolLimit: {
          total:      BigInt(res.deposit.poolLimit.total),
          available:  BigInt(res.deposit.poolLimit.available),
        },
      },
      withdraw: {
        daylyForAll: {
          total:      BigInt(res.withdraw.daylyForAll.total),
          available:  BigInt(res.withdraw.daylyForAll.available),
        },
      },
      tier: res.tier === undefined ? 0 : Number(res.tier)
    };
  }

  // Universal response parser
  private async fetchJson(url: string, headers: RequestInit): Promise<any> {
    let response: Response;
    try {
      response = await fetch(url, headers);
    } catch(err) {
      // server is unreachable
      throw new NetworkError(err);
    }

    // Extract response body: json | string | null
    let responseBody: any = null;
    const contentType = response.headers.get('content-type')!;
    if (contentType === null) responseBody = null;
    else if (contentType.startsWith('application/json;')) responseBody = await response.json();
    else if (contentType.startsWith('text/plain;')) responseBody = await response.text();
    else if (contentType.startsWith('text/html;')) responseBody = (await response.text()).replace(/<[^>]+>/g, '').replace(/(?:\r\n|\r|\n)/g, ' ').replace(/^\s+|\s+$/gm,'');
    else console.warn(`Unsupported response content-type in response: ${contentType}`);

    // Unsuccess error code case (not in range 200-299)
    if (!response.ok) {
      if (responseBody === null) {
        throw new RelayerError(response.status, 'no description provided');  
      }

      // process string error response
      if (typeof responseBody === 'string') {
        throw new RelayerError(response.status, responseBody);
      }

      // process 'errors' json response
      if (Array.isArray(responseBody.errors)) {
        let errorsText = responseBody.errors.map((oneError) => {
          return `[${oneError.path}]: ${oneError.message}`;
        }).join(', ');

        throw new RelayerError(response.status, errorsText);
      }

      // unknown error format
      throw new RelayerError(response.status, contentType);
    } 

    return responseBody;
  }
}<|MERGE_RESOLUTION|>--- conflicted
+++ resolved
@@ -432,30 +432,18 @@
     const state = this.zpStates[tokenAddress];
     const token = this.tokens[tokenAddress];
 
-<<<<<<< HEAD
     transfers.forEach((aTx) => {
       if (!validateAddress(aTx.destination)) {
-        throw new Error('Invalid address. Expected a shielded address.');
+        throw new TxInvalidArgumentError('Invalid address. Expected a shielded address.');
       }
 
       if (aTx.amountGwei < MIN_TX_AMOUNT) {
-        throw new Error(`Transfer amount is too small (less than ${MIN_TX_AMOUNT.toString()})`);
+        throw new TxSmallAmount(amountGwei, MIN_TX_AMOUNT);
       }
     })
 
     const txParts = await this.getTransactionParts(tokenAddress, transfers, feeGwei);
 
-=======
-    if (!validateAddress(to)) {
-      throw new TxInvalidArgumentError('Invalid address. Expected a shielded address.');
-    }
-
-    if (amountGwei < MIN_TX_AMOUNT) {
-      throw new TxSmallAmount(amountGwei, MIN_TX_AMOUNT);
-    }
-
-    const txParts = await this.getTransactionParts(tokenAddress, amountGwei, feeGwei);
->>>>>>> 6f477ed4
     if (txParts.length == 0) {
       const available = await this.calcMaxAvailableTransfer(tokenAddress, false);
       const feeEst = await this.feeEstimate(tokenAddress, amountGwei, TxType.Transfer, false);
@@ -536,12 +524,8 @@
       throw new TxLimitError(amountGwei, limits.withdraw.total);
     }
 
-<<<<<<< HEAD
     const txParts = await this.getTransactionParts(tokenAddress, [{amountGwei, destination: address}], feeGwei);
 
-=======
-    const txParts = await this.getTransactionParts(tokenAddress, amountGwei, feeGwei);
->>>>>>> 6f477ed4
     if (txParts.length == 0) {
       const available = await this.calcMaxAvailableTransfer(tokenAddress, false);
       const feeEst = await this.feeEstimate(tokenAddress, amountGwei, TxType.Withdraw, false);

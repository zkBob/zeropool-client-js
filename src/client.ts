import { Chains, Pools, SnarkConfigParams, ClientConfig, AccountConfig, accountId, ProverMode } from './config';
import { ethAddrToBuf, toCompactSignature, truncateHexPrefix,
          toTwosComplementHex, addressFromSignature, bufToHex
        } from './utils';
import { SyncStat, ZkBobState } from './state';
import { TxType, estimateCalldataLength, txTypeToString } from './tx';
import { CONSTANTS } from './constants';
import { HistoryRecord, HistoryRecordState, HistoryTransactionType, ComplianceHistoryRecord } from './history'
import { EphemeralAddress } from './ephemeral';
import { Proof, ITransferData, IWithdrawData, StateUpdate, TreeNode, IAddressComponents } from 'libzkbob-rs-wasm-web';
import { 
  InternalError, PoolJobError, RelayerJobError, SignatureError, TxDepositDeadlineExpiredError,
  TxInsufficientFundsError, TxInvalidArgumentError, TxLimitError, TxProofError, TxSmallAmount, TxSwapTooHighError
} from './errors';
import { isHexPrefixed } from '@ethereumjs/util';
import { recoverTypedSignature, SignTypedDataVersion } from '@metamask/eth-sig-util';
import { isAddress } from 'web3-utils';
import { JobInfo, RelayerFee } from './services/relayer';
import { TreeState, ZkBobProvider } from './client-provider';
import { wrap } from 'comlink';

const OUTPLUSONE = CONSTANTS.OUT + 1; // number of leaves (account + notes) in a transaction
const PARTIAL_TREE_USAGE_THRESHOLD = 500; // minimum tx count in Merkle tree to partial tree update using
const NULL_ADDRESS = '0x0000000000000000000000000000000000000000';
const PERMIT_DEADLINE_INTERVAL = 1200;   // permit deadline is current time + 20 min
const PERMIT_DEADLINE_THRESHOLD = 300;   // minimum time to deadline before tx proof calculation and sending (5 min)

// Transfer destination + amount
// Used as input in `transferMulti` method
// Please note the request could be fragmented
// due to account-notes local configuration
export interface TransferRequest {
  destination: string;  // shielded address for transfer, any value for another tx types
  amountGwei: bigint;
}

// Multiple transfer requests with total amount
export interface MultinoteTransferRequest {
  totalAmount: bigint;
  requests: TransferRequest[];
}

// Configuration for the transfer/withdrawal transactions used in multi-tx scheme
// Supporting for multi-note transfers
// Describes single transaction configuration
export interface TransferConfig {
  inNotesBalance: bigint;
  outNotes: TransferRequest[];  // tx notes (without fee)
  fee: bigint;  // absolute transaction fee (pool resolution)
  accountLimit: bigint;  // minimum account remainder after transaction
                         // (for future use, e.g. complex multi-tx transfers, default: 0)
}

// Used in the fee estimation methods
export interface FeeAmount { // all values are in Gwei
  total: bigint;    // total fee estimation (in pool resolution)
  txCnt: number;      // multitransfer case (== 1 for regular tx)
  calldataTotalLength: number; // started from selector, summ for all txs
  relayerFee: RelayerFee;  // fee from relayer which was used during estimation
  insufficientFunds: boolean; // true when the local balance is insufficient for requested tx amount
}

export class ZkBobClient extends ZkBobProvider {
  // States for the current account in the different pools
  private zpStates: { [poolAlias: string]: ZkBobState } = {};
  // Holds gift cards temporary states (id - gift card unique ID based on sk and pool)
  private auxZpStates: { [id: string]: ZkBobState } = {};
  // The single worker for the all pools
  // Currently we assume parameters are the same for the all pools
  private worker: any;
  // Active account config. It can be undefined util user isn't login
  // If it's undefined the ZkBobClient acts as accountless client
  // (client-oriented methods will throw error)
  private account: AccountConfig | undefined;

  // Jobs monitoring
  private monitoredJobs = new Map<string, JobInfo>();
  private jobsMonitors  = new Map<string, Promise<JobInfo>>();

  // ------------------------=========< Lifecycle >=========------------------------
  // | Init and free client, login/logout, switching between pools                 |
  // -------------------------------------------------------------------------------

  private constructor(pools: Pools, chains: Chains, initialPool: string, supportId: string | undefined) {
    super(pools, chains, initialPool, supportId);
    this.account = undefined;
  }

  private async workerInit(
    snarkParams: SnarkConfigParams,
    forcedMultithreading: boolean | undefined = undefined, // specify this parameter to override multithreading autoselection
  ): Promise<Worker> {
    // Get tx parameters hash from the relayer
    // to check local params consistence
    let txParamsHash: string | undefined = undefined;
    try {
      txParamsHash = await this.relayer().txParamsHash();
    } catch (err) {
      console.warn(`Cannot fetch tx parameters hash from the relayer (${err.message})`);
    }
  
    let worker: any;
  
    worker = wrap(new Worker(new URL('./worker.js', import.meta.url), { type: 'module' }));
      await worker.initWasm(
        snarkParams.transferParamsUrl,
        txParamsHash, 
        snarkParams.transferVkUrl,
        forcedMultithreading
      );
  
    return worker;
  }

  public static async create(config: ClientConfig, activePoolAlias: string): Promise<ZkBobClient> {
    if (Object.keys(config.pools).length == 0) {
      throw new InternalError(`Cannot initialize library without pools`);
    }
    const client = new ZkBobClient(config.pools, config.chains, activePoolAlias, config.supportId ?? "");

    const worker = await client.workerInit(config.snarkParams);

    client.zpStates = {};
    client.worker = worker;
    
    return client;
  }

  private async free(): Promise<void> {
    for (const poolName of Object.keys(this.zpStates)) {
      this.freePoolState(poolName);
    }

    for (const accId of Object.keys(this.auxZpStates)) {
      await this.auxZpStates[accId].free();
      delete this.auxZpStates[accId];
    }
  }

  private async freePoolState(poolAlias: string) {
    if (this.zpStates[poolAlias]) {
      await this.zpStates[poolAlias].free();
      delete this.zpStates[poolAlias];
    }
  }

  public async login(account: AccountConfig) {
    this.account = account;
    await this.switchToPool(account.pool, account.birthindex);
    try {
      await this.setProverMode(this.account.proverMode);
    } catch (err) {
      console.error(err);
    }
  }

  public async logout() {
    this.free();
    this.account = undefined;
  }

  // Swithing to the another pool without logout with the same spending key
  // Also available before login (just switch pool to use the instance as an accoutless client)
  public async switchToPool(poolAlias: string, birthindex?: number) {
    // remove currently activated state if exist [to reduce memory consumption]
    const oldPoolAlias = super.currentPool();
    this.freePoolState(oldPoolAlias);

    // set active pool for accountless mode, activate network backend
    super.switchToPool(poolAlias);
    const newPoolAlias = super.currentPool();

    // the following values needed to initialize ZkBobState
    const pool = this.pool();
    const denominator = await this.denominator();
    const poolId = await this.poolId();
    const network = this.network();
    const networkName = this.networkName();

    if (this.account) {
      this.monitoredJobs.clear();
      await Promise.all(this.jobsMonitors.values());
      this.jobsMonitors.clear();

      this.account.pool = newPoolAlias;
      this.account.birthindex = birthindex;
      if (this.account.birthindex == -1) {  // -1 means `account born right now`
        try { // fetch current birthindex right away
          let curIndex = Number((await this.relayer().info()).deltaIndex);
          if (curIndex >= (PARTIAL_TREE_USAGE_THRESHOLD * OUTPLUSONE) && curIndex >= OUTPLUSONE) {
            curIndex -= OUTPLUSONE; // we should grab almost one transaction from the regular state
            console.log(`Retrieved account birthindex: ${curIndex}`);
            this.account.birthindex = curIndex;
          } else {
            console.log(`Birthindex is lower than threshold (${PARTIAL_TREE_USAGE_THRESHOLD} txs). It'll be ignored`);
            this.account.birthindex = undefined;
          }
        } catch (err) {
          console.warn(`Cannot retrieve actual birthindex (Error: ${err.message}). The full sync will be performed`);
          this.account.birthindex = undefined;
        }
      }

      this.zpStates[newPoolAlias] = await ZkBobState.create(
          this.account.sk,
          this.account.birthindex,
          networkName,
          network.getRpcUrl(),
          denominator,
          poolId,
          pool.tokenAddress,
          this.worker
        );

      console.log(`Pool and user account was switched to ${newPoolAlias} successfully`);
    } else {
      console.log(`Pool was switched to ${newPoolAlias} but account is not set yet`);
    }
  }

  public hasAccount(): boolean {
    return this.account && this.zpStates[this.curPool] ? true : false;
  }

  // return current state if poolAlias absent
  private zpState(poolAlias: string | undefined = undefined): ZkBobState {
    const requestedPool = poolAlias ?? this.curPool;
    if (!this.zpStates[requestedPool]) {
      throw new InternalError(`State for pool ${requestedPool} is not initialized`);
    }

    return this.zpStates[requestedPool];
  }

  // ------------------=========< Balances and History >=========-------------------
  // | Quering shielded balance and history records                                |
  // -------------------------------------------------------------------------------

  // Get account + notes balance in Gwei
  // [with optional state update]
  public async getTotalBalance(updateState: boolean = true): Promise<bigint> {
    if (updateState) {
      await this.updateState();
    }

    return await this.zpState().getTotalBalance();
  }

  // Get total balance with components: account and notes
  // [with optional state update]
  // Returns [total, account, note] in Gwei
  public async getBalances(updateState: boolean = true): Promise<[bigint, bigint, bigint]> {
    if (updateState) {
      await this.updateState();
    }

    return await this.zpState().getBalances();
  }

  // Get total balance including transactions in optimistic state [in Gwei]
  // There is no option to prevent state update here,
  // because we should always monitor optimistic state
  public async getOptimisticTotalBalance(updateState: boolean = true): Promise<bigint> {

    const confirmedBalance = await this.getTotalBalance(updateState);
    const historyRecords = await this.getAllHistory(updateState);

    let pendingDelta = BigInt(0);
    for (const oneRecord of historyRecords) {
      if (oneRecord.state == HistoryRecordState.Pending) {
        switch (oneRecord.type) {
          case HistoryTransactionType.Deposit:
          case HistoryTransactionType.TransferIn: {
            // we don't spend fee from the shielded balance in case of deposit or input transfer
            pendingDelta = oneRecord.actions.map(({ amount }) => amount).reduce((acc, cur) => acc + cur, pendingDelta);
            break;
          }
          case HistoryTransactionType.Withdrawal:
          case HistoryTransactionType.TransferOut: {
            pendingDelta = oneRecord.actions.map(({ amount }) => amount).reduce((acc, cur) => acc - cur, pendingDelta);
            pendingDelta -= oneRecord.fee;
            break;
          }
          case HistoryTransactionType.AggregateNotes: {
            pendingDelta -= oneRecord.fee;
            break;
          }

          default: break;
        }
      }
    }

    return confirmedBalance + pendingDelta;
  }

  // `giftCardAccount` fields should be set with the gift card associated properties:
  // (sk, birthIndex, pool); proverMode field doesn't affect here
  public async giftCardBalance(giftCardAcc: AccountConfig): Promise<bigint> {
    if (giftCardAcc.pool != this.currentPool()) {
      throw new InternalError(`The current pool (${this.currentPool()}) doesn't match gift-card's one (${giftCardAcc.pool})`);
    }

    const accId = accountId(giftCardAcc);
    if (!this.auxZpStates[accId]) {
      // create gift-card auxiliary state if needed
      const networkName = this.networkName();
      const poolId = await this.poolId();
      const giftCardState = await ZkBobState.createNaked(giftCardAcc.sk, giftCardAcc.birthindex, networkName, poolId, this.worker);

      // state will be removed after gift card redemption or on logout
      this.auxZpStates[accId] = giftCardState;
    }

    // update gift card state
    const giftCardState = this.auxZpStates[accId];
    const relayer = this.relayer();
    const readyToTransact = await giftCardState.updateState(
      relayer,
      async (index) => (await this.getPoolState(index)).root,
      await this.coldStorageConfig(),
      this.coldStorageBaseURL(),
    );
    if (!readyToTransact) {
      console.warn(`Gift card account isn't ready to transact right now. Most likely the gift-card is in redeeming state`);
    }
    
    return giftCardState.getTotalBalance();
  }

  // Get history records
  public async getAllHistory(updateState: boolean = true): Promise<HistoryRecord[]> {
    if (updateState) {
      await this.updateState();
    }

    return await this.zpState().history?.getAllHistory() ?? [];
  }

  // Generate compliance report
  public async getComplianceReport(
    fromTimestamp: number | null,
    toTimestamp: number | null,
    updateState: boolean = true,
  ): Promise<ComplianceHistoryRecord[]> {
    if (updateState) {
      await this.getAllHistory();
    }

    const sk = this.account?.sk;
    if (!sk) {
      throw new InternalError('Account is not set');
    }
    
    return await this.zpState().history?.getComplianceReport(fromTimestamp, toTimestamp) ?? [];     

  }

  // ------------------=========< Service Routines >=========-------------------
  // | Methods for creating and sending transactions in different modes        |
  // ---------------------------------------------------------------------------

  // Generate shielded address to receive funds
  public async generateAddress(): Promise<string> {;
    return this.zpState().generateAddress();
  }

  public async generateUniversalAddress(): Promise<string> {;
    return this.zpState().generateUniversalAddress();
  }

  // Generate address with the specified seed
  public async generateAddressForSeed(seed: Uint8Array): Promise<string> {
    return this.zpState().generateAddressForSeed(seed);
  }

  // Is address valid (correct checksum and current pool)
  public async verifyShieldedAddress(address: string): Promise<boolean> {
    return this.zpState().verifyShieldedAddress(address);
  }

  // Returns true if shieldedAddress belogs to the user's account and the current pool
  public async isMyAddress(shieldedAddress: string): Promise<boolean> {
    return this.zpState().isOwnAddress(shieldedAddress);
  }

  public async addressInfo(shieldedAddress: string): Promise<IAddressComponents> {
    return this.zpState().parseAddress(shieldedAddress);
  }

  // Waiting while relayer process the jobs set
  public async waitJobsTxHashes(jobIds: string[]): Promise<{jobId: string, txHash: string}[]> {
    const promises = jobIds.map(async (jobId) => {
      const txHash = await this.waitJobTxHash(jobId);
      return { jobId, txHash };
    });
    
    return Promise.all(promises);
  }

  // Waiting while relayer process the job and send it to the Pool
  // return transaction hash on success or throw an error
  public async waitJobTxHash(jobId: string): Promise<string> {
    this.startJobMonitoring(jobId);

    const CHECK_PERIOD_MS = 500;
    let txHash = '';
    while (true) {
      const job = this.monitoredJobs.get(jobId);

      if (job !== undefined) {
        if (job.txHash) txHash = job.txHash;

        if (job.state === 'failed') {
          throw new RelayerJobError(Number(jobId), job.failedReason ? job.failedReason : 'unknown reason');
        } else if (job.state === 'sent') {
          if (!job.txHash) throw new InternalError(`Relayer return job #${jobId} without txHash in 'sent' state`);
          break;
        } else if (job.state === 'reverted')  {
          throw new PoolJobError(Number(jobId), job.txHash ? job.txHash : 'no_txhash', job.failedReason ?? 'unknown reason');
        } else if (job.state === 'completed') {
          if (!job.txHash) throw new InternalError(`Relayer return job #${jobId} without txHash in 'completed' state`);
          break;
        }
      }

      await new Promise(resolve => setTimeout(resolve, CHECK_PERIOD_MS));
    }

    return txHash;
  }

  // Start monitoring job
  // Return existing promise or start new one
  private async startJobMonitoring(jobId: string): Promise<JobInfo> {
    const existingMonitor = this.jobsMonitors.get(jobId);
    if (existingMonitor === undefined) {
      const newMonitor = this.jobMonitoringWorker(jobId).finally(() => {
        this.jobsMonitors.delete(jobId);
      });
      this.jobsMonitors.set(jobId, newMonitor);

      return newMonitor;
    } else {
      return existingMonitor;
    }
  }

  // Monitor job while it isn't going to the terminal state
  // Returns job in terminal state
  //
  // Job state machine:
  // 1. `waiting`  : tx in the relayer's verification/sending queue
  // 2. `failed`   : tx was rejected by relayer (nothing was sent to the Pool)
  // 3. `sent`     : tx in the optimistic state (sent on the Pool but not mined yet) and it has a txHash
  // 4. `reverted` : tx was reverted on the Pool contract and will not resend by relayer (txHash presented)
  // 5. `completed`: tx was mined and included in the regular state (txHash cannot be changed anymore)
  //
  // The normal transaction flow: `waiting` -> `sent` -> `completed`
  // The following states are terminal (means no any changes in task will happened): `failed`, `reverted`, `completed`
  // The job state can be switched from `sent` to `waiting` state - it means transaction was resent
  //
  private async jobMonitoringWorker(jobId: string): Promise<JobInfo> {
    const relayer = this.relayer();
    const state = this.zpState();

    const INTERVAL_MS = 1000;
    let job: JobInfo;
    let lastTxHash = '';
    let lastJobState = '';
    while (true) {
      const jobInfo = await relayer.getJob(jobId).catch(() => null);

      if (jobInfo === null) {
        throw new RelayerJobError(Number(jobId), 'not found');
      } else {
        job = jobInfo;
        const jobDescr = `job #${jobId}${job.resolvedJobId != jobId ? `(->${job.resolvedJobId})` : ''}`;
        
        // update local job info
        this.monitoredJobs.set(jobId, job);
        
        if (job.state === 'waiting')  {
          // Tx in the relayer's verification/sending queue
          if (job.state != lastJobState) {
            console.info(`JobMonitoring: ${jobDescr} waiting while relayer processed it`);
          }
        } else if (job.state === 'failed')  {
          // [TERMINAL STATE] Transaction was failed during relayer's verification
          const relayerReason = job.failedReason ?? 'unknown reason';
          state.history?.setQueuedTransactionFailedByRelayer(jobId, relayerReason);
          console.info(`JobMonitoring: ${jobDescr} was discarded by relayer with reason '${relayerReason}'`);
          break;
        } else if (job.state === 'sent') {
          // Tx should appear in the optimistic state with current txHash
          if (job.txHash) {
            if (lastTxHash != job.txHash) {
              state.history?.setTxHashForQueuedTransactions(jobId, job.txHash);
              console.info(`JobMonitoring: ${jobDescr} was ${job.resolvedJobId != jobId ? 'RE' : ''}sent to the pool: ${job.txHash}`);   
            }
          } else {
            console.warn(`JobMonitoring: ${jobDescr} was sent to the pool but has no assigned txHash [relayer issue]`);
          }
        } else if (job.state === 'reverted')  {
          // [TERMINAL STATE] Transaction was reverted on the Pool and won't resend
          // get revert reason first (from the relayer or from the contract directly)
          let revertReason: string = 'unknown reason';
          if (job.failedReason) {
            revertReason = job.failedReason;  // reason from the relayer
          } else if (job.txHash) {
            // the relayer doesn't provide failure reason - fetch it directly
            const retrievedReason = (await this.network().getTxRevertReason(job.txHash));
            revertReason = retrievedReason ?? 'transaction was not found\\reverted'
          } else {
            console.warn(`JobMonitoring: ${jobDescr} has no txHash in reverted state [relayer issue]`)
          }

          state.history?.setSentTransactionFailedByPool(jobId, job.txHash ?? '', revertReason);
          console.info(`JobMonitoring: ${jobDescr} was reverted on pool with reason '${revertReason}': ${job.txHash}`);
          break;
        } else if (job.state === 'completed') {
          // [TERMINAL STATE] Transaction has been mined successfully and should appear in the regular state
          state.history?.setQueuedTransactionsCompleted(jobId, job.txHash ?? '');
          if (job.txHash) {
            console.info(`JobMonitoring: ${jobDescr} was mined successfully: ${job.txHash}`);
          } else {
            console.warn(`JobMonitoring: ${jobDescr} was mined but has no assigned txHash [relayer issue]`);
          }
          break;
        }

        lastJobState = job.state;
        if (job.txHash) lastTxHash = job.txHash;

      }

      await new Promise(resolve => setTimeout(resolve, INTERVAL_MS));
    }

    return job;
  }

  // ------------------=========< Making Transactions >=========-------------------
  // | Methods for creating and sending transactions in different modes           |
  // ------------------------------------------------------------------------------

  // Deposit based on permittable token scheme. User should sign typed data to allow
  // contract receive his tokens
  // Returns jobId from the relayer or throw an Error
  public async depositPermittable(
    amountGwei: bigint,
    signTypedData: (deadline: bigint, value: bigint, salt: string) => Promise<string>,
    fromAddress: string,
    relayerFee?: RelayerFee,
  ): Promise<string> {
    const pool = this.pool();
    const relayer = this.relayer();
    const state = this.zpState();

    const minTx = await this.minTxAmount();
    if (amountGwei < minTx) {
      throw new TxSmallAmount(amountGwei, minTx);
    }

    const limits = await this.getLimits(fromAddress);
    if (amountGwei > limits.deposit.total) {
      throw new TxLimitError(amountGwei, limits.deposit.total);
    }

    await this.updateState();

    const usedFee = relayerFee ?? await this.getRelayerFee();
    const feeGwei = (await this.feeEstimateInternal([amountGwei], TxType.BridgeDeposit, usedFee, false, true)).total;

    const deadline = Math.floor(Date.now() / 1000) + PERMIT_DEADLINE_INTERVAL;
    const holder = ethAddrToBuf(fromAddress);
    const txData = await state.createDepositPermittable({ 
      amount: (amountGwei + feeGwei).toString(),
      fee: feeGwei.toString(),
      deadline: String(deadline),
      holder
    });

    // permittable deposit signature should be calculated for the typed data
    const value = await this.shieldedAmountToWei(amountGwei + feeGwei);
    const salt = '0x' + toTwosComplementHex(BigInt(txData.public.nullifier), 32);
    let signature = truncateHexPrefix(await signTypedData(BigInt(deadline), value, salt));
    if (this.network().isSignatureCompact()) {
      signature = toCompactSignature(signature);
    }

    // Checking signature correct (and corresponded with declared address)
    const claimedAddr = `0x${bufToHex(holder)}`;
    let recoveredAddr;
    try {
      const dataToSign: any = await this.createPermittableDepositData('1', claimedAddr, pool.poolAddress, value, BigInt(deadline), salt);
      recoveredAddr = recoverTypedSignature({data: dataToSign, signature: `0x${signature}`, version: SignTypedDataVersion.V4});
    } catch (err) {
      throw new SignatureError(`Cannot recover address from the provided signature. Error: ${err.message}`);
    }
    if (recoveredAddr != claimedAddr) {
      throw new SignatureError(`The address recovered from the permit signature ${recoveredAddr} doesn't match the declared one ${claimedAddr}`);
    }

    // We should check deadline here because the user could introduce great delay
    if (Math.floor(Date.now() / 1000) > deadline - PERMIT_DEADLINE_THRESHOLD) {
      throw new TxDepositDeadlineExpiredError(deadline);
    }

    const startProofDate = Date.now();
    const txProof = await this.proveTx(txData.public, txData.secret);
    const proofTime = (Date.now() - startProofDate) / 1000;
    console.log(`Proof calculation took ${proofTime.toFixed(1)} sec`);

    // Checking the depositor's token balance before sending tx
    let balance: bigint;
    try {
      const balanceWei = await this.network().getTokenBalance(pool.tokenAddress, claimedAddr);
      balance = await this.weiToShieldedAmount(balanceWei);
    } catch (err) {
      throw new InternalError(`Unable to fetch depositor's balance. Error: ${err.message}`);
    }
    if (balance < (amountGwei + feeGwei)) {
      throw new TxInsufficientFundsError(amountGwei, balance);
    }

    const tx = { txType: TxType.BridgeDeposit, memo: txData.memo, proof: txProof, depositSignature: signature };
    const jobId = await relayer.sendTransactions([tx]);
    this.startJobMonitoring(jobId);

    // Temporary save transaction in the history module (to prevent history delays)
    const ts = Math.floor(Date.now() / 1000);
    const rec = await HistoryRecord.deposit(fromAddress, amountGwei, feeGwei, ts, '0', true);
    state.history?.keepQueuedTransactions([rec], jobId);

    return jobId;
  }

  private async createPermittableDepositData(
    version: string,
    owner: string,
    spender: string,
    value: bigint,
    deadline: bigint,
    salt: string): Promise<object>
  {
    const tokenAddress = this.pool().tokenAddress;
    const tokenName = await this.network().getTokenName(tokenAddress);
    const chainId = await this.network().getChainId();
    const nonce = await this.network().getTokenNonce(tokenAddress, owner);

    const domain = {
        name: tokenName,
        version: version,
        chainId: chainId,
        verifyingContract: tokenAddress,
    };

    const types = {
      EIP712Domain: [
        { name: 'name', type: 'string' },
        { name: 'version', type: 'string' },
        { name: 'chainId', type: 'uint256' },
        { name: 'verifyingContract', type: 'address' },
      ],
      Permit: [
          { name: 'owner', type: 'address' },
          { name: 'spender', type: 'address' },
          { name: 'value', type: 'uint256' },
          { name: 'nonce', type: 'uint256' },
          { name: 'deadline', type: 'uint256' },
          { name: 'salt', type: 'bytes32' }
        ],
    };

    const message = { owner, spender, value: value.toString(), nonce, deadline: deadline.toString(), salt };

    const data = { types, primaryType: 'Permit', domain, message };

    return data;
}

  public async depositPermittableEphemeral(
    amountGwei: bigint,
    ephemeralIndex: number,
    relayerFee?: RelayerFee,
  ): Promise<string> {
    const state = this.zpState();
    const fromAddress = await state.ephemeralPool().getEphemeralAddress(ephemeralIndex);

    return this.depositPermittable(amountGwei, async (deadline, value, salt) => {
      const pool = this.pool();
      const state = this.zpState();

      // we should check token balance here since the library is fully responsible
      // for ephemeral address in contrast to depositing from external user's address
      const neededGwei = await this.weiToShieldedAmount(value);
      if(fromAddress.tokenBalance < neededGwei) {
        throw new TxInsufficientFundsError(neededGwei, fromAddress.tokenBalance);
      }

      let ephemeralAddress = await state.ephemeralPool().getAddress(ephemeralIndex);
      const dataToSign = await this.createPermittableDepositData('1', ephemeralAddress, pool.poolAddress, value, deadline, salt);
      return await state.ephemeralPool().signTypedData(dataToSign, ephemeralIndex);
    }, fromAddress.address, relayerFee);
  }

  // Transfer shielded funds to the shielded address
  // This method can produce several transactions in case of insufficient input notes (constants::IN per tx)
  // Returns jobIds from the relayer or throw an Error
  public async transferMulti(transfers: TransferRequest[], relayerFee?: RelayerFee): Promise<string[]> {
    const state = this.zpState();
    const relayer = this.relayer();

    await Promise.all(transfers.map(async (aTx) => {
      if (!await this.verifyShieldedAddress(aTx.destination)) {
        throw new TxInvalidArgumentError('Invalid address. Expected a shielded address.');
      }

      const minTx = await this.minTxAmount();
      if (aTx.amountGwei < minTx) {
        throw new TxSmallAmount(aTx.amountGwei, minTx);
      }
    }));

    const usedFee = relayerFee ?? await this.getRelayerFee();
    const txParts = await this.getTransactionParts(TxType.Transfer, transfers, usedFee);

    if (txParts.length == 0) {
      const available = await this.calcMaxAvailableTransfer(TxType.Transfer, false);
      const amounts = transfers.map((aTx) => aTx.amountGwei);
      const totalAmount = amounts.reduce((acc, cur) => acc + cur, BigInt(0));
      const feeEst = await this.feeEstimateInternal(amounts, TxType.Transfer, usedFee, false, true);
      throw new TxInsufficientFundsError(totalAmount + feeEst.total, available);
    }

    let jobsIds: string[] = [];
    let optimisticState = this.zeroOptimisticState();
    for (let index = 0; index < txParts.length; index++) {
      const onePart = txParts[index];
      const outputs = onePart.outNotes.map((aNote) => { return {to: aNote.destination, amount: `${aNote.amountGwei}`} });
      const oneTx: ITransferData = {
        outputs,
        fee: onePart.fee.toString(),
      };
      const oneTxData = await state.createTransferOptimistic(oneTx, optimisticState);

      console.log(`Transaction created: delta_index = ${oneTxData.parsed_delta.index}, root = ${oneTxData.public.root}`);

      const startProofDate = Date.now();
      const txProof: Proof = await this.proveTx(oneTxData.public, oneTxData.secret);
      const proofTime = (Date.now() - startProofDate) / 1000;
      console.log(`Proof calculation took ${proofTime.toFixed(1)} sec`);

      const transaction = {memo: oneTxData.memo, proof: txProof, txType: TxType.Transfer};

      const jobId = await relayer.sendTransactions([transaction]);
      this.startJobMonitoring(jobId);
      jobsIds.push(jobId);

      // Temporary save transaction parts in the history module (to prevent history delays)
      const ts = Math.floor(Date.now() / 1000);
      const transfers = outputs.map((out) => { return {to: out.to, amount: BigInt(out.amount)} });
      if (transfers.length == 0) {
        const record = await HistoryRecord.aggregateNotes(onePart.fee, ts, '0', true);
        state.history?.keepQueuedTransactions([record], jobId);
      } else {
        const record = await HistoryRecord.transferOut(transfers, onePart.fee, ts, '0', true, (addr) => this.isMyAddress(addr));
        state.history?.keepQueuedTransactions([record], jobId);
      }

      if (index < (txParts.length - 1)) {
        console.log(`Waiting for the job ${jobId} joining the optimistic state`);
        // if there are few additional tx, we should collect the optimistic state before processing them
        await this.waitJobTxHash(jobId);

        optimisticState = await this.zpState().getNewState(this.relayer(), this.account?.birthindex ?? 0);
      }
    }

    return jobsIds;
  }

  private zeroOptimisticState(): StateUpdate {
    const optimisticState: StateUpdate = {
      newLeafs: [],
      newCommitments: [],
      newAccounts: [],
      newNotes: [],
    }

    return optimisticState;
  }

  // Withdraw shielded funds to the specified native chain address
  // This method can produce several transactions in case of insufficient input notes (constants::IN per tx)
  // relayerFee - fee from the relayer (request one if undefined)
  // Returns jobId from the relayer or throw an Error
<<<<<<< HEAD
  public async withdrawMulti(address: string, amountGwei: bigint, relayerFee?: RelayerFee): Promise<string[]> {
=======
  public async withdrawMulti(address: string, amountGwei: bigint, swapAmount: bigint, feeGwei: bigint = BigInt(0)): Promise<string[]> {
>>>>>>> 7df459be
    const relayer = this.relayer();
    const state = this.zpState();

    // Validate withdrawal address:
    //  - it should starts with '0x' prefix
    //  - it should be 20-byte length
    //  - if it contains checksum (EIP-55) it should be valid
    //  - zero addresses are prohibited to withdraw
    if (!isHexPrefixed(address) || !isAddress(address) || address.toLowerCase() == NULL_ADDRESS) {
      throw new TxInvalidArgumentError('Please provide a valid non-zero address');
    }
    const addressBin = ethAddrToBuf(address);

    const supportedSwapAmount = await this.maxSupportedTokenSwap();
    if (swapAmount > supportedSwapAmount) {
      throw new TxSwapTooHighError(swapAmount, supportedSwapAmount);
    }

    const minTx = await this.minTxAmount();
    if (amountGwei < minTx) {
      throw new TxSmallAmount(amountGwei, minTx);
    }

    const limits = await this.getLimits(address);
    if (amountGwei > limits.withdraw.total) {
      throw new TxLimitError(amountGwei, limits.withdraw.total);
    }

    const usedFee = relayerFee ?? await this.getRelayerFee();
    const txParts = await this.getTransactionParts(TxType.Withdraw, [{amountGwei, destination: address}], usedFee);

    if (txParts.length == 0) {
      const available = await this.calcMaxAvailableTransfer(TxType.Withdraw, false);
      const feeEst = await this.feeEstimateInternal([amountGwei], TxType.Withdraw, usedFee, false, true);
      throw new TxInsufficientFundsError(amountGwei + feeEst.total, available);
    }

    let jobsIds: string[] = [];
    let optimisticState = this.zeroOptimisticState();
    for (let index = 0; index < txParts.length; index++) {
      const onePart = txParts[index];
      
      let oneTxData: any;
      let txType: TxType;
      if (onePart.outNotes.length == 0) {
        const oneTx: ITransferData = {
          outputs: [],
          fee: onePart.fee.toString(),
        };
        oneTxData = await state.createTransferOptimistic(oneTx, optimisticState);
        txType = TxType.Transfer;
      } else if (onePart.outNotes.length == 1) {
        const oneTx: IWithdrawData = {
          amount: onePart.outNotes[0].amountGwei.toString(),
          fee: onePart.fee.toString(),
          to: addressBin,
          native_amount: swapAmount.toString(),
          energy_amount: '0',
        };
        oneTxData = await state.createWithdrawalOptimistic(oneTx, optimisticState);
        txType = TxType.Withdraw;
      } else {
        throw new Error('Invalid transaction configuration');
      }

      const startProofDate = Date.now();
      const txProof: Proof = await this.proveTx(oneTxData.public, oneTxData.secret);
      const proofTime = (Date.now() - startProofDate) / 1000;
      console.log(`Proof calculation took ${proofTime.toFixed(1)} sec`);

      const transaction = {memo: oneTxData.memo, proof: txProof, txType};

      const jobId = await relayer.sendTransactions([transaction]);
      this.startJobMonitoring(jobId);
      jobsIds.push(jobId);

      // Temporary save transaction part in the history module (to prevent history delays)
      const ts = Math.floor(Date.now() / 1000);
      if (txType == TxType.Transfer) {
        const record = await HistoryRecord.aggregateNotes(onePart.fee, ts, '0', true);
        state.history?.keepQueuedTransactions([record], jobId);
      } else {
        const record = await HistoryRecord.withdraw(address, onePart.outNotes[0].amountGwei, onePart.fee, ts, '0', true);
        state.history?.keepQueuedTransactions([record], jobId);
      }

      if (index < (txParts.length - 1)) {
        console.log(`Waiting for the job ${jobId} joining the optimistic state`);
        // if there are few additional tx, we should collect the optimistic state before processing them
        await this.waitJobTxHash(jobId);

        optimisticState = await this.zpState().getNewState(this.relayer(), this.account?.birthindex ?? 0);
      }
    }

    return jobsIds;
  }

  // Transfer shielded tokens from the another account to the current account
  // It's suitable for gift-cards redeeming
  // NOTE: for simplicity we assume the multitransfer doesn't applicable for gift-cards
  // (i.e. any redemption can be done in a single transaction)
  public async redeemGiftCard(giftCardAcc: AccountConfig): Promise<string> {
    if (!this.account) {
      throw new InternalError(`Cannot redeem gift card to the uninitialized account`);
    }
    if (giftCardAcc.pool != this.curPool) {
      throw new InternalError(`Cannot redeem gift card due to unsuitable pool (gift-card pool: ${giftCardAcc.pool}, current pool: ${this.curPool})`);
    }
    
    const accId = accountId(giftCardAcc);
    const giftCardBalance = await this.giftCardBalance(giftCardAcc);
    const fee = await this.atomicTxFee(TxType.Transfer);
    const minTxAmount = await this.minTxAmount();
    if (giftCardBalance - fee < minTxAmount) {
      throw new TxInsufficientFundsError(minTxAmount + fee, giftCardBalance)
    }

    const redeemAmount = giftCardBalance - fee; // full redemption
    const dstAddr = await this.generateAddress(); // getting address from the current account
    const oneTx: ITransferData = {
      outputs: [{to: dstAddr, amount: `${redeemAmount}`}],
      fee: fee.toString(),
    };
    const giftCardState = this.auxZpStates[accId];
    const txData = await giftCardState.createTransferOptimistic(oneTx, this.zeroOptimisticState());

    const startProofDate = Date.now();
    const txProof: Proof = await this.proveTx(txData.public, txData.secret, giftCardAcc.proverMode);
    const proofTime = (Date.now() - startProofDate) / 1000;
    console.log(`Proof calculation took ${proofTime.toFixed(1)} sec`);

    const transaction = {memo: txData.memo, proof: txProof, txType: TxType.Transfer};

    const relayer = this.relayer();
    const jobId = await relayer.sendTransactions([transaction]);
    this.startJobMonitoring(jobId);

    // Temporary save transaction in the history module for the current account
    const ts = Math.floor(Date.now() / 1000);
    const rec = await HistoryRecord.transferIn([{to: dstAddr, amount: redeemAmount}], fee, ts, '0', true);
    this.zpState().history?.keepQueuedTransactions([rec], jobId);

    // forget the gift card state 
    this.auxZpStates[accId].free();
    delete this.auxZpStates[accId];

    return jobId;
  }

  // DEPRECATED. Please use depositPermittable method instead
  // Deposit throught approval allowance
  // User should approve allowance for contract address at least 
  // (amountGwei + feeGwei) tokens before calling this method
  // Returns jobId
  public async deposit(
    amountGwei: bigint,
    sign: (data: string) => Promise<string>,
    fromAddress: string | null = null,  // this field is only for substrate-based network,
                                        // it should be null for EVM
    relayerFee?: RelayerFee,
  ): Promise<string> {
    const pool = this.pool();
    const state = this.zpState();
    const relayer = this.relayer();

    const minTx = await this.minTxAmount();
    if (amountGwei < minTx) {
      throw new TxSmallAmount(amountGwei, minTx);
    }

    await this.updateState();

    const usedFee = relayerFee ?? await this.getRelayerFee();
    const feeGwei = (await this.feeEstimateInternal([amountGwei], TxType.Deposit, usedFee, false, true)).total;

    const txData = await state.createDeposit({
      amount: (amountGwei + feeGwei).toString(),
      fee: feeGwei.toString(),
    });

    const startProofDate = Date.now();
    const txProof = await this.proveTx(txData.public, txData.secret);
    const proofTime = (Date.now() - startProofDate) / 1000;
    console.log(`Proof calculation took ${proofTime.toFixed(1)} sec`);

    // regular deposit through approve allowance: sign transaction nullifier
    const dataToSign = '0x' + BigInt(txData.public.nullifier).toString(16).padStart(64, '0');

    // TODO: Sign fromAddress as well?
    const signature = truncateHexPrefix(await sign(dataToSign));
    
    // now we can restore actual depositer address and check it for limits
    const addrFromSig = addressFromSignature(signature, dataToSign);
    const limits = await this.getLimits(addrFromSig);
    if (amountGwei > limits.deposit.total) {
      throw new TxLimitError(amountGwei, limits.deposit.total);
    }

    let fullSignature = signature;
    if (fromAddress) {
      const addr = truncateHexPrefix(fromAddress);
      fullSignature = addr + signature;
    }

    if (this.network().isSignatureCompact()) {
      fullSignature = toCompactSignature(fullSignature);
    }

    // Checking the depositor's token balance before sending tx
    let balance: bigint;
    try {
      const balanceWei = await this.network().getTokenBalance(pool.tokenAddress, addrFromSig);
      balance = await this.weiToShieldedAmount(balanceWei);
    } catch (err) {
      throw new InternalError(`Unable to fetch depositor's balance. Error: ${err.message}`);
    }
    if (balance < (amountGwei + feeGwei)) {
      throw new TxInsufficientFundsError(amountGwei, balance);
    }


    const tx = { txType: TxType.Deposit, memo: txData.memo, proof: txProof, depositSignature: fullSignature };
    const jobId = await relayer.sendTransactions([tx]);
    this.startJobMonitoring(jobId);

    // Temporary save transaction in the history module (to prevent history delays)
    const ts = Math.floor(Date.now() / 1000);
    const rec = await HistoryRecord.deposit(addrFromSig, amountGwei, feeGwei, ts, '0', true);
    state.history?.keepQueuedTransactions([rec], jobId);

    return jobId;
  }

  // ------------------=========< Transaction configuration >=========-------------------
  // | These methods includes fee estimation, multitransfer estimation and other inform |
  // | functions.                                                                       |
  // ------------------------------------------------------------------------------------

  // Fee can depends on tx amount for multitransfer transactions,
  // that's why you should specify it here for general case
  // This method also supposed that in some cases fee can depends on tx amount in future
  // Currently any deposit isn't depends of amount (txCnt is always 1 and transfersGwei ignored)
  // There are two extra states in case of insufficient funds for requested token amount:
  //  1. txCnt contains number of transactions for maximum available transfer
  //  2. txCnt can't be less than 1 (e.g. when balance is less than atomic fee)
  public async feeEstimate(transfersGwei: bigint[], txType: TxType, updateState: boolean = true): Promise<FeeAmount> {
    const relayerFee = await this.getRelayerFee();
    return this.feeEstimateInternal(transfersGwei, txType, relayerFee, updateState, true);
  }

  private async feeEstimateInternal(
    transfersGwei: bigint[],
    txType: TxType,
    relayerFee: RelayerFee,
    updateState: boolean,
    roundFee: boolean
  ): Promise<FeeAmount> {
    let txCnt = 1;
    let total = 0n;
    let calldataTotalLength = 0;
    let insufficientFunds = false;

    if (txType === TxType.Transfer || txType === TxType.Withdraw) {
      // we set allowPartial flag here to get parts anywhere
      const requests: TransferRequest[] = transfersGwei.map((gwei) => { return {amountGwei: gwei, destination: NULL_ADDRESS} });  // destination address is ignored for estimation purposes
      const parts = await this.getTransactionParts(txType, requests, relayerFee, updateState, true);
      const totalBalance = await this.getTotalBalance(false);

      const totalSumm = parts
        .map((p) => p.outNotes.reduce((acc, cur) => acc + cur.amountGwei, BigInt(0)))
        .reduce((acc, cur) => acc + cur, 0n);

      const totalRequested = transfersGwei.reduce((acc, cur) => acc + cur, BigInt(0));

      txCnt = parts.length > 0 ? parts.length : 1;  // if we haven't funds for atomic fee - suppose we can make one tx

      for (let i = 0; i < parts.length; i++) {
        const curTxType = i < parts.length - 1 ? TxType.Transfer : txType;
        const curFee = roundFee ? (await this.roundFee(parts[i].fee)) : parts[i].fee;
        total += curFee;
        calldataTotalLength += estimateCalldataLength(curTxType, curTxType == TxType.Transfer ? parts[i].outNotes.length : 0);
      }

      insufficientFunds = (totalSumm < totalRequested || totalSumm + total > totalBalance) ? true : false;
    } else {
      // Deposit and BridgeDeposit cases are independent on the user balance
      // Fee got from the native coins, so any deposit can be make within single tx
      calldataTotalLength = estimateCalldataLength(txType, 0);
      total = relayerFee.fee + relayerFee.oneByteFee * BigInt(calldataTotalLength);
      total = roundFee ? await this.roundFee(total) : total;
    }

    return {total, txCnt, calldataTotalLength, relayerFee, insufficientFunds};
  }

  // Account + notes balance excluding fee needed to transfer or withdraw it
  // TODO: need to optimize for edge cases (account limit calculating)
  public async calcMaxAvailableTransfer(txType: TxType, updateState: boolean = true): Promise<bigint> {
    if (txType != TxType.Transfer && txType != TxType.Withdraw) {
      throw new InternalError(`Attempting to invoke \'calcMaxAvailableTransfer\' for ${txTypeToString(txType)} tx (only transfer\\withdraw are supported)`);
    }

    const state = this.zpState();
    if (updateState) {
      await this.updateState();
    }

    const relayerFee = await this.getRelayerFee();
    const aggregateTxLen = BigInt(estimateCalldataLength(TxType.Transfer, 0)); // aggregation txs are always transfers
    const finalTxLen = BigInt(estimateCalldataLength(txType, txType == TxType.Transfer ? 1 : 0));
    const aggregateTxFee = await this.roundFee(relayerFee.fee + aggregateTxLen * relayerFee.oneByteFee);
    const finalTxFee = await this.roundFee(relayerFee.fee + finalTxLen * relayerFee.oneByteFee);

    const groupedNotesBalances = await this.getGroupedNotes();
    let accountBalance = await state.accountBalance();

    let maxAmount = accountBalance > aggregateTxFee ? accountBalance - aggregateTxFee : 0n;
    for (var i = 0; i < groupedNotesBalances.length; i++) { //(const inNotesBalance of groupedNotesBalances) {
      const inNotesBalance = groupedNotesBalances[i];
      const txFee = (i == groupedNotesBalances.length - 1) ? finalTxFee : aggregateTxFee;
      if (accountBalance + inNotesBalance < txFee) {
        break;
      }

      accountBalance += inNotesBalance - txFee;
      if (accountBalance > maxAmount) {
        maxAmount = accountBalance;
      }
    }

    return maxAmount;
  }

  // Calculate multitransfer configuration for specified token amount and fee per transaction
  // Applicable for transfer and withdrawal transactions. You can prevent state updating with updateState flag
  // Use allowPartial flag to return tx parts in case of insufficient funds for requested tx amount
  // (otherwise the void array will be returned in case of insufficient funds)
  // This method ALLOWS creating transaction parts less than MIN_TX_AMOUNT (check it before tx creating)
  public async getTransactionParts(
    txType: TxType,
    transfers: TransferRequest[],
    relayerFee: RelayerFee,
    updateState: boolean = true,
    allowPartial: boolean = false,
  ): Promise<Array<TransferConfig>> {

    if (txType != TxType.Transfer && txType != TxType.Withdraw) {
      throw new InternalError(`Attempting to invoke \'getTransactionParts\' for ${txTypeToString(txType)} tx (only transfer\\withdraw are supported)`);
    }

    const state = this.zpState();
    if (updateState) {
      await this.updateState();
    }

    // no parts when no requests
    if (transfers.length == 0) return [];

    let aggregatedTransfers: MultinoteTransferRequest[] = [];
    for (let i = 0; i < transfers.length; i += CONSTANTS.OUT) {
      const requests = transfers.slice(i, i + CONSTANTS.OUT);
      const totalAmount = requests.reduce(
        (acc, cur) => acc + cur.amountGwei,
        BigInt(0)
      );
      aggregatedTransfers.push({totalAmount, requests});
    }

    let accountBalance: bigint = await state.accountBalance();
    const groupedNotesBalances = await this.getGroupedNotes();

    let aggregationParts: Array<TransferConfig> = [];
    let txParts: Array<TransferConfig> = [];
    
    let i = 0;
    do {
      txParts = await this.tryToPrepareTransfers(txType, accountBalance, relayerFee, groupedNotesBalances.slice(i, i + aggregatedTransfers.length), aggregatedTransfers);
      if (txParts.length == aggregatedTransfers.length) {
        // We are able to perform all txs starting from this index
        return aggregationParts.concat(txParts);
      }

      if (groupedNotesBalances.length == 0) {
        // We can't aggregate notes if we doesn't have one
        break;
      }

      const calldataBytesCnt = estimateCalldataLength(TxType.Transfer, 0);
      const fee = await this.roundFee(relayerFee.fee + relayerFee.oneByteFee * BigInt(calldataBytesCnt));

      const inNotesBalance = groupedNotesBalances[i];
      if (accountBalance + inNotesBalance < fee) {
        // We cannot collect amount to cover tx fee. There are 2 cases:
        // insufficient balance or unoperable notes configuration
        break;
      }

      aggregationParts.push({
        inNotesBalance,
        outNotes: [],
        fee,
        accountLimit: BigInt(0)
      });
      accountBalance += BigInt(inNotesBalance) - fee;
      
      i++;
    } while (i < groupedNotesBalances.length)

    return allowPartial ? aggregationParts.concat(txParts) : [];
  }

  // try to prepare transfer configs without extra aggregation transactions
  // (using just account balance and notes collected in these txs)
  private async tryToPrepareTransfers(
    txType: TxType,
    balance: bigint,
    relayerFee: RelayerFee,
    groupedNotesBalances: Array<bigint>,
    transfers: MultinoteTransferRequest[]
  ): Promise<Array<TransferConfig>> {
    let accountBalance = balance;
    let parts: Array<TransferConfig> = [];
    for (let i = 0; i < transfers.length; i++) {
      const inNotesBalance = i < groupedNotesBalances.length ? groupedNotesBalances[i] : BigInt(0);

      const numOfNotes = (txType == TxType.Transfer) ? transfers[i].requests.length : 0;
      const calldataBytesCnt = estimateCalldataLength(txType, numOfNotes);
      const fee = await this.roundFee(relayerFee.fee + relayerFee.oneByteFee * BigInt(calldataBytesCnt));

      if (accountBalance + inNotesBalance < transfers[i].totalAmount + fee) {
        // We haven't enough funds to perform such tx
        break;
      }

      parts.push({
        inNotesBalance,
        outNotes: transfers[i].requests, 
        fee, 
        accountLimit: BigInt(0)
      });
      accountBalance = (accountBalance + inNotesBalance) - (transfers[i].totalAmount + fee);
    }
    return parts;
  }

  // calculate summ of notes grouped by CONSTANTS::IN
  private async getGroupedNotes(): Promise<Array<bigint>> {
    const state = this.zpState();
    const usableNotes = await state.usableNotes();

    const notesParts: Array<bigint> = [];
    for (let i = 0; i < usableNotes.length; i += CONSTANTS.IN) {
      const inNotesBalance: bigint = usableNotes.slice(i, i + CONSTANTS.IN).reduce(
        (acc, cur) => acc + BigInt(cur[1].b),
        BigInt(0)
      );
      notesParts.push(inNotesBalance);
    }
    return notesParts;
  }

  // -------------------=========< Prover routines >=========--------------------
  // | Local and delegated prover support                                       |
  // ----------------------------------------------------------------------------
  public async setProverMode(mode: ProverMode) {
    if (mode != ProverMode.Delegated) {
        this.worker.loadTxParams();
    }
    await super.setProverMode(mode);
  }

  // Universal proving routine
  private async proveTx(pub: any, sec: any, forcedMode: ProverMode | undefined = undefined): Promise<any> {
    const proverMode = forcedMode ?? this.getProverMode();
    const prover = this.prover()
    if ((proverMode == ProverMode.Delegated || proverMode == ProverMode.DelegatedWithFallback) && prover) {
      console.debug('Delegated Prover: proveTx');
      try {
        const proof = await prover.proveTx(pub, sec);
        const inputs = Object.values(pub);
        const txValid = await this.worker.verifyTxProof(inputs, proof);
        if (!txValid) {
          throw new TxProofError();
        }
        return {inputs, proof};
      } catch (e) {
        if (proverMode == ProverMode.Delegated) {
          console.error(`Failed to prove tx using delegated prover: ${e}`);
          throw new TxProofError();
        } else {
          console.warn(`Failed to prove tx using delegated prover: ${e}. Trying to prove with local prover...`);
        }
      }
    }

    const txProof = await this.worker.proveTx(pub, sec);
    const txValid = await this.worker.verifyTxProof(txProof.inputs, txProof.proof);
    if (!txValid) {
      throw new TxProofError();
    }
    return txProof;
  }

  // ------------------=========< State Processing >=========--------------------
  // | Updating and monitoring local state                                      |
  // ----------------------------------------------------------------------------

  // Get the local Merkle tree root & index
  // Retuned the latest root when the index is undefined
  public async getLocalState(index?: bigint): Promise<TreeState> {
    const state = this.zpState();
    if (index === undefined) {
      const index = await state.getNextIndex();
      const root = await state.getRoot();

      return {root, index};
    } else {
      const root = await state.getRootAt(index);

      return {root, index};
    }
  }

  // Just informal method needed for the debug purposes
  public async getTreeStartIndex(): Promise<bigint | undefined> {
    const index = await this.zpState().getFirstIndex();

    return index;
  }

  // The library can't make any transfers when there are outcoming
  // transactions in the optimistic state
  public async isReadyToTransact(): Promise<boolean> {
    return await this.updateState();
  }

  // Wait while state becomes ready to make new transactions
  public async waitReadyToTransact(): Promise<boolean> {

    const INTERVAL_MS = 1000;
    const MAX_ATTEMPTS = 300;
    let attepts = 0;
    while (true) {
      const ready = await this.updateState();

      if (ready) {
        break;
      }

      attepts++;
      if (attepts > MAX_ATTEMPTS) {
        return false;
      }

      await new Promise(resolve => setTimeout(resolve, INTERVAL_MS));
    }

    return true;
  }

  // Just for testing purposes. This method do not need for client
  public async getLeftSiblings(index: bigint): Promise<TreeNode[]> {
    const siblings = await this.zpState().getLeftSiblings(index);

    return siblings;
  }

  // Getting array of accounts and notes for the current account
  public async rawState(): Promise<any> {
    return await this.zpState().rawState();
  }
  
  public async rollbackState(index: bigint): Promise<bigint> {
    return await this.zpState().rollback(index);
  }
  
  public async cleanState(): Promise<void> {
    await this.zpState().clean();
  }

  // Request the latest state from the relayer
  // Returns isReadyToTransact flag
  public async updateState(): Promise<boolean> {
    return await this.zpState().updateState(
      this.relayer(),
      async (index) => (await this.getPoolState(index)).root,
      await this.coldStorageConfig(),
      this.coldStorageBaseURL(),
    );
  }

  // ----------------=========< Ephemeral Addresses Pool >=========-----------------
  // | Getting internal native accounts (for multisig implementation)              |
  // -------------------------------------------------------------------------------
  public async getEphemeralAddress(index: number): Promise<EphemeralAddress> {
    const ephPool = this.zpState().ephemeralPool();
    return ephPool.getEphemeralAddress(index);
  }

  public async getNonusedEphemeralIndex(): Promise<number> {
    const ephPool = this.zpState().ephemeralPool();
    return ephPool.getNonusedEphemeralIndex();
  }

  public async getUsedEphemeralAddresses(): Promise<EphemeralAddress[]> {
    const ephPool = this.zpState().ephemeralPool();
    return ephPool.getUsedEphemeralAddresses();
  }

  public async getEphemeralAddressInTxCount(index: number): Promise<number> {
    const ephPool = this.zpState().ephemeralPool();
    return ephPool.getEphemeralAddressInTxCount(index);
  }

  public async getEphemeralAddressOutTxCount(index: number): Promise<number> {
    const ephPool = this.zpState().ephemeralPool();
    return ephPool.getEphemeralAddressOutTxCount(index);
  }

  public getEphemeralAddressPrivateKey(index: number): string {
    const ephPool = this.zpState().ephemeralPool();
    return ephPool.getEphemeralAddressPrivateKey(index);
  }

  // ----------------=========< Statistic Routines >=========-----------------
  // | Calculating sync time                                                 |
  // -------------------------------------------------------------------------
  public getStatFullSync(): SyncStat | undefined {
    const stats = this.zpState().syncStatistics();
    for (const aStat of stats) {
      if (aStat.fullSync) {
        return aStat;
      }
    }

    return undefined; // relevant stat doesn't found
  }

  // in milliseconds
  public getAverageTimePerTx(): number | undefined {
    const stats = this.zpState().syncStatistics();
    if (stats.length > 0) {
      return stats.map((aStat) => aStat.timePerTx).reduce((acc, cur) => acc + cur) / stats.length;
    }

    return undefined; // relevant stat doesn't found
  }
  
}<|MERGE_RESOLUTION|>--- conflicted
+++ resolved
@@ -796,11 +796,7 @@
   // This method can produce several transactions in case of insufficient input notes (constants::IN per tx)
   // relayerFee - fee from the relayer (request one if undefined)
   // Returns jobId from the relayer or throw an Error
-<<<<<<< HEAD
-  public async withdrawMulti(address: string, amountGwei: bigint, relayerFee?: RelayerFee): Promise<string[]> {
-=======
-  public async withdrawMulti(address: string, amountGwei: bigint, swapAmount: bigint, feeGwei: bigint = BigInt(0)): Promise<string[]> {
->>>>>>> 7df459be
+  public async withdrawMulti(address: string, amountGwei: bigint, swapAmount: bigint, relayerFee?: RelayerFee): Promise<string[]> {
     const relayer = this.relayer();
     const state = this.zpState();
 
